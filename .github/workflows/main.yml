name: Build 

on:
  push:
    branches: [ master, develop ]
  pull_request:
    branches: [ master, develop ]
jobs:
<<<<<<< HEAD
  # linux:
  #   runs-on: ubuntu-latest
  #   strategy:
  #     matrix:
  #       python-version: ["3.9", "3.10", "3.11", "3.12"]
  #       include:
  #         - python-version: "3.9"
  #           cibw-string: "cp39-*"
  #         - python-version: "3.10"
  #           cibw-string: "cp310-*"
  #         - python-version: "3.11"
  #           cibw-string: "cp311-*"
  #         - python-version: "3.12"
  #           cibw-string: "cp312-*"
  #   steps:
  #   - uses: actions/checkout@v2
  #   - name: Set up Python ${{ matrix.python-version }}
  #     uses: actions/setup-python@v1
  #     with:
  #       python-version: ${{ matrix.python-version }}
  #   - name: Install dependencies
  #     run: |
  #       python -m pip install --upgrade pip
  #       pip install Cython cibuildwheel twine
  #       pip install -r requirements.txt
  #       pip install .
  #   - name: Test with unittest
  #     run: |
  #       cd tests
  #       python -m unittest
  #       cd .. 
  #   - name: Build with cibuildwheel
  #     run: |
  #       python -m cibuildwheel --output-dir wheelhouse
  #       ls wheelhouse/
  #     env:
  #       CIBW_MANYLINUX_X86_64_IMAGE: "manylinux2014"
  #       CIBW_BEFORE_BUILD: "pip install numpy"
  #       CIBW_BUILD: ${{ matrix.cibw-string }}
  #       CIBW_SKIP: "*-musllinux_* *i686*"
  #   - name: Upload with twine
  #     if: "contains(github.event.head_commit.message, 'PyPI')"
  #     run: |
  #       python -m twine upload wheelhouse/*.whl
  #     env:
  #       TWINE_PASSWORD: ${{ secrets.twine_api_key }}
  #       TWINE_USERNAME: __token__
  # windows:
  #   runs-on: windows-2019
  #   strategy:
  #     matrix:
  #       python-version: ["3.9", "3.10", "3.11", "3.12"]
  #       include:
  #         - python-version: "3.9"
  #           cibw-string: "cp39-*"
  #         - python-version: "3.10"
  #           cibw-string: "cp310-*"
  #         - python-version: "3.11"
  #           cibw-string: "cp311-*"
  #         - python-version: "3.12"
  #           cibw-string: "cp312-*"
  #   steps:
  #   - uses: actions/checkout@v2
  #   - name: Set up Python ${{ matrix.python-version }}
  #     uses: actions/setup-python@v1
  #     with:
  #       python-version: ${{ matrix.python-version }}
  #   - name: Install dependencies
  #     run: |
  #       python -m pip install --upgrade pip
  #       pip install Cython cibuildwheel twine
  #       pip install -r requirements.txt
  #       pip install .
  #   - name: Test with unittest
  #     run: |
  #       cd tests
  #       python -m unittest
  #       cd .. 
  #   - name: Build with cibuildwheel
  #     run: |
  #       python -m cibuildwheel --output-dir wheelhouse
  #       ls wheelhouse/
  #     env:
  #       CIBW_BEFORE_BUILD: "pip install numpy"
  #       CIBW_BUILD: ${{ matrix.cibw-string }} 
  #   - name: Upload with twine
  #     if: "contains(github.event.head_commit.message, 'PyPI')"
  #     run: |
  #       python -m twine upload wheelhouse/*.whl
  #     env:
  #       TWINE_PASSWORD: ${{ secrets.twine_api_key }}
  #       TWINE_USERNAME: __token__
  macos:
    runs-on: macos-11
=======
  linux:
    runs-on: ubuntu-latest
    strategy:
      matrix:
        python-version: ["3.9", "3.10", "3.11", "3.12"]
        include:
          - python-version: "3.9"
            cibw-string: "cp39-*"
          - python-version: "3.10"
            cibw-string: "cp310-*"
          - python-version: "3.11"
            cibw-string: "cp311-*"
          - python-version: "3.12"
            cibw-string: "cp312-*"
    steps:
    - uses: actions/checkout@v4
    - name: Set up Python ${{ matrix.python-version }}
      uses: actions/setup-python@v5
      with:
        python-version: ${{ matrix.python-version }}
    - name: Install dependencies
      run: |
        python -m pip install --upgrade pip
        pip install Cython cibuildwheel twine
        pip install -r requirements.txt
        pip install .
    - name: Test with unittest
      run: |
        cd tests
        python -m unittest
        cd .. 
    - name: Build with cibuildwheel
      run: |
        python -m cibuildwheel --output-dir wheelhouse
        ls wheelhouse/
      env:
        CIBW_MANYLINUX_X86_64_IMAGE: "manylinux2014"
        CIBW_BEFORE_BUILD: "pip install numpy"
        CIBW_BUILD: ${{ matrix.cibw-string }}
        CIBW_SKIP: "*-musllinux_* *i686*"
    - name: Upload with twine
      if: "contains(github.event.head_commit.message, 'PyPI')"
      run: |
        python -m twine upload wheelhouse/*.whl
      env:
        TWINE_PASSWORD: ${{ secrets.twine_api_key }}
        TWINE_USERNAME: __token__
  windows:
    runs-on: windows-2019
>>>>>>> b70fb198
    strategy:
      matrix:
        python-version: ["3.9", "3.10", "3.11", "3.12"]
        include:
          - python-version: "3.9"
            cibw-string: "cp39-*"
          - python-version: "3.10"
            cibw-string: "cp310-*"
          - python-version: "3.11"
            cibw-string: "cp311-*"
          - python-version: "3.12"
            cibw-string: "cp312-*"
    steps:
    - uses: actions/checkout@v4
    - name: Set up Python ${{ matrix.python-version }}
      uses: actions/setup-python@v5
      with:
        python-version: ${{ matrix.python-version }}
    - name: Install dependencies
      run: |
        brew install gcc@13
        python -m pip install --upgrade pip
        pip install Cython matplotlib seaborn cibuildwheel twine
        pip install -r requirements.txt
        CC=gcc-13 CXX=g++-13 pip install .
    - name: Test with unittest
      run: |
        cd tests
        # python -m unittest
        cd .. 
    - name: Build with cibuildwheel
      run: |
        python -m cibuildwheel --output-dir wheelhouse
        ls wheelhouse/
      env:
        MACOSX_DEPLOYMENT_TARGET: "10.12"
        CIBW_BEFORE_BUILD: "pip install numpy"
        # CIBW_ARCHS_MACOS: x86_64
        CIBW_BUILD: ${{ matrix.cibw-string }} 
        CIBW_REPAIR_WHEEL_COMMAND: "delocate-listdeps {wheel} && delocate-wheel --require-archs {delocate_archs} -w {dest_dir} -v {wheel}"
        CC: gcc-13
        CXX: g++-13
    - name: Upload with twine
      if: "contains(github.event.head_commit.message, 'PyPI')"
      run: |
        python -m twine upload wheelhouse/*.whl
      env:
        TWINE_PASSWORD: ${{ secrets.twine_api_key }}
<<<<<<< HEAD
=======
        TWINE_USERNAME: __token__
  macos_arm64:
    runs-on: macos-14
    strategy:
      matrix:
        python-version: ["3.9", "3.10", "3.11", "3.12"]
        include:
          - python-version: "3.9"
            cibw-string: "cp39-*"
          - python-version: "3.10"
            cibw-string: "cp310-*"
          - python-version: "3.11"
            cibw-string: "cp311-*"
          - python-version: "3.12"
            cibw-string: "cp312-*"
    steps:
    - uses: actions/checkout@v4
    - name: Set up Python ${{ matrix.python-version }}
      uses: actions/setup-python@v5
      with:
        python-version: ${{ matrix.python-version }}
    - name: Install dependencies
      run: |
        brew install gcc@13
        python -m pip install --upgrade pip
        pip install Cython matplotlib seaborn cibuildwheel twine
        pip install -r requirements.txt
        CC=gcc-13 CXX=g++-13 pip install .
    - name: Test with unittest
      run: |
        cd tests
        python -m unittest
        cd .. 
    - name: Build with cibuildwheel
      run: |
        python -m cibuildwheel --output-dir wheelhouse
        ls wheelhouse/
      env:
        MACOSX_DEPLOYMENT_TARGET: "10.14"
        CIBW_BEFORE_BUILD: "pip install numpy delocate==0.10.7"
        CIBW_BUILD: ${{ matrix.cibw-string }} 
        CIBW_REPAIR_WHEEL_COMMAND: "delocate-listdeps {wheel} && delocate-wheel --require-archs {delocate_archs} -w {dest_dir} -v {wheel}"
        CC: gcc-13
        CXX: g++-13
    - name: Upload with twine
      if: "contains(github.event.head_commit.message, 'PyPI')"
      run: |
        python -m twine upload wheelhouse/*.whl
      env:
        TWINE_PASSWORD: ${{ secrets.twine_api_key }}
        TWINE_USERNAME: __token__
  macos_x86_64:
    runs-on: macos-13
    strategy:
      matrix:
        python-version: ["3.9", "3.10", "3.11", "3.12"]
        include:
          - python-version: "3.9"
            cibw-string: "cp39-*"
          - python-version: "3.10"
            cibw-string: "cp310-*"
          - python-version: "3.11"
            cibw-string: "cp311-*"
          - python-version: "3.12"
            cibw-string: "cp312-*"
    steps:
    - uses: actions/checkout@v4
    - name: Set up Python ${{ matrix.python-version }}
      uses: actions/setup-python@v5
      with:
        python-version: ${{ matrix.python-version }}
    - name: Install dependencies
      run: |
        brew install gcc@13
        python -m pip install --upgrade pip
        pip install Cython matplotlib seaborn cibuildwheel twine
        pip install -r requirements.txt
        CC=gcc-13 CXX=g++-13 pip install .
    - name: Install dependencies
      run: |
        brew install gcc@13
        python -m pip install --upgrade pip
        pip install Cython matplotlib seaborn cibuildwheel twine
        pip install -r requirements.txt
        CC=gcc-13 CXX=g++-13 pip install .
    - name: Test with unittest
      run: |
        cd tests
        python -m unittest
        cd .. 
    - name: Build with cibuildwheel
      run: |
        python -m cibuildwheel --output-dir wheelhouse
        ls wheelhouse/
      env:
        MACOSX_DEPLOYMENT_TARGET: "10.13"
        CIBW_BEFORE_BUILD: "pip install numpy delocate==0.10.7"
        CIBW_BUILD: ${{ matrix.cibw-string }} 
        CIBW_REPAIR_WHEEL_COMMAND: "delocate-listdeps {wheel} && delocate-wheel --require-archs {delocate_archs} -w {dest_dir} -v {wheel}"
        CC: gcc-13
        CXX: g++-13
    - name: Upload with twine
      if: "contains(github.event.head_commit.message, 'PyPI')"
      run: |
        python -m twine upload wheelhouse/*.whl
      env:
        TWINE_PASSWORD: ${{ secrets.twine_api_key }}
>>>>>>> b70fb198
        TWINE_USERNAME: __token__<|MERGE_RESOLUTION|>--- conflicted
+++ resolved
@@ -6,102 +6,6 @@
   pull_request:
     branches: [ master, develop ]
 jobs:
-<<<<<<< HEAD
-  # linux:
-  #   runs-on: ubuntu-latest
-  #   strategy:
-  #     matrix:
-  #       python-version: ["3.9", "3.10", "3.11", "3.12"]
-  #       include:
-  #         - python-version: "3.9"
-  #           cibw-string: "cp39-*"
-  #         - python-version: "3.10"
-  #           cibw-string: "cp310-*"
-  #         - python-version: "3.11"
-  #           cibw-string: "cp311-*"
-  #         - python-version: "3.12"
-  #           cibw-string: "cp312-*"
-  #   steps:
-  #   - uses: actions/checkout@v2
-  #   - name: Set up Python ${{ matrix.python-version }}
-  #     uses: actions/setup-python@v1
-  #     with:
-  #       python-version: ${{ matrix.python-version }}
-  #   - name: Install dependencies
-  #     run: |
-  #       python -m pip install --upgrade pip
-  #       pip install Cython cibuildwheel twine
-  #       pip install -r requirements.txt
-  #       pip install .
-  #   - name: Test with unittest
-  #     run: |
-  #       cd tests
-  #       python -m unittest
-  #       cd .. 
-  #   - name: Build with cibuildwheel
-  #     run: |
-  #       python -m cibuildwheel --output-dir wheelhouse
-  #       ls wheelhouse/
-  #     env:
-  #       CIBW_MANYLINUX_X86_64_IMAGE: "manylinux2014"
-  #       CIBW_BEFORE_BUILD: "pip install numpy"
-  #       CIBW_BUILD: ${{ matrix.cibw-string }}
-  #       CIBW_SKIP: "*-musllinux_* *i686*"
-  #   - name: Upload with twine
-  #     if: "contains(github.event.head_commit.message, 'PyPI')"
-  #     run: |
-  #       python -m twine upload wheelhouse/*.whl
-  #     env:
-  #       TWINE_PASSWORD: ${{ secrets.twine_api_key }}
-  #       TWINE_USERNAME: __token__
-  # windows:
-  #   runs-on: windows-2019
-  #   strategy:
-  #     matrix:
-  #       python-version: ["3.9", "3.10", "3.11", "3.12"]
-  #       include:
-  #         - python-version: "3.9"
-  #           cibw-string: "cp39-*"
-  #         - python-version: "3.10"
-  #           cibw-string: "cp310-*"
-  #         - python-version: "3.11"
-  #           cibw-string: "cp311-*"
-  #         - python-version: "3.12"
-  #           cibw-string: "cp312-*"
-  #   steps:
-  #   - uses: actions/checkout@v2
-  #   - name: Set up Python ${{ matrix.python-version }}
-  #     uses: actions/setup-python@v1
-  #     with:
-  #       python-version: ${{ matrix.python-version }}
-  #   - name: Install dependencies
-  #     run: |
-  #       python -m pip install --upgrade pip
-  #       pip install Cython cibuildwheel twine
-  #       pip install -r requirements.txt
-  #       pip install .
-  #   - name: Test with unittest
-  #     run: |
-  #       cd tests
-  #       python -m unittest
-  #       cd .. 
-  #   - name: Build with cibuildwheel
-  #     run: |
-  #       python -m cibuildwheel --output-dir wheelhouse
-  #       ls wheelhouse/
-  #     env:
-  #       CIBW_BEFORE_BUILD: "pip install numpy"
-  #       CIBW_BUILD: ${{ matrix.cibw-string }} 
-  #   - name: Upload with twine
-  #     if: "contains(github.event.head_commit.message, 'PyPI')"
-  #     run: |
-  #       python -m twine upload wheelhouse/*.whl
-  #     env:
-  #       TWINE_PASSWORD: ${{ secrets.twine_api_key }}
-  #       TWINE_USERNAME: __token__
-  macos:
-    runs-on: macos-11
-=======
   linux:
     runs-on: ubuntu-latest
     strategy:
@@ -151,57 +55,48 @@
         TWINE_USERNAME: __token__
   windows:
     runs-on: windows-2019
->>>>>>> b70fb198
-    strategy:
-      matrix:
-        python-version: ["3.9", "3.10", "3.11", "3.12"]
-        include:
-          - python-version: "3.9"
-            cibw-string: "cp39-*"
-          - python-version: "3.10"
-            cibw-string: "cp310-*"
-          - python-version: "3.11"
-            cibw-string: "cp311-*"
-          - python-version: "3.12"
-            cibw-string: "cp312-*"
-    steps:
-    - uses: actions/checkout@v4
-    - name: Set up Python ${{ matrix.python-version }}
-      uses: actions/setup-python@v5
-      with:
-        python-version: ${{ matrix.python-version }}
-    - name: Install dependencies
-      run: |
-        brew install gcc@13
-        python -m pip install --upgrade pip
-        pip install Cython matplotlib seaborn cibuildwheel twine
-        pip install -r requirements.txt
-        CC=gcc-13 CXX=g++-13 pip install .
-    - name: Test with unittest
-      run: |
-        cd tests
-        # python -m unittest
-        cd .. 
-    - name: Build with cibuildwheel
-      run: |
-        python -m cibuildwheel --output-dir wheelhouse
-        ls wheelhouse/
-      env:
-        MACOSX_DEPLOYMENT_TARGET: "10.12"
+    strategy:
+      matrix:
+        python-version: ["3.9", "3.10", "3.11", "3.12"]
+        include:
+          - python-version: "3.9"
+            cibw-string: "cp39-*"
+          - python-version: "3.10"
+            cibw-string: "cp310-*"
+          - python-version: "3.11"
+            cibw-string: "cp311-*"
+          - python-version: "3.12"
+            cibw-string: "cp312-*"
+    steps:
+    - uses: actions/checkout@v4
+    - name: Set up Python ${{ matrix.python-version }}
+      uses: actions/setup-python@v5
+      with:
+        python-version: ${{ matrix.python-version }}
+    - name: Install dependencies
+      run: |
+        python -m pip install --upgrade pip
+        pip install Cython cibuildwheel twine
+        pip install -r requirements.txt
+        pip install .
+    - name: Test with unittest
+      run: |
+        cd tests
+        python -m unittest
+        cd .. 
+    - name: Build with cibuildwheel
+      run: |
+        python -m cibuildwheel --output-dir wheelhouse
+        ls wheelhouse/
+      env:
         CIBW_BEFORE_BUILD: "pip install numpy"
-        # CIBW_ARCHS_MACOS: x86_64
         CIBW_BUILD: ${{ matrix.cibw-string }} 
-        CIBW_REPAIR_WHEEL_COMMAND: "delocate-listdeps {wheel} && delocate-wheel --require-archs {delocate_archs} -w {dest_dir} -v {wheel}"
-        CC: gcc-13
-        CXX: g++-13
-    - name: Upload with twine
-      if: "contains(github.event.head_commit.message, 'PyPI')"
-      run: |
-        python -m twine upload wheelhouse/*.whl
-      env:
-        TWINE_PASSWORD: ${{ secrets.twine_api_key }}
-<<<<<<< HEAD
-=======
+    - name: Upload with twine
+      if: "contains(github.event.head_commit.message, 'PyPI')"
+      run: |
+        python -m twine upload wheelhouse/*.whl
+      env:
+        TWINE_PASSWORD: ${{ secrets.twine_api_key }}
         TWINE_USERNAME: __token__
   macos_arm64:
     runs-on: macos-14
@@ -233,7 +128,7 @@
     - name: Test with unittest
       run: |
         cd tests
-        python -m unittest
+        # python -m unittest
         cd .. 
     - name: Build with cibuildwheel
       run: |
@@ -309,5 +204,4 @@
         python -m twine upload wheelhouse/*.whl
       env:
         TWINE_PASSWORD: ${{ secrets.twine_api_key }}
->>>>>>> b70fb198
         TWINE_USERNAME: __token__