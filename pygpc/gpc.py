--- conflicted
+++ resolved
@@ -6,10 +6,7 @@
 import ctypes
 import scipy
 import os
-<<<<<<< HEAD
-=======
 from builtins import range
->>>>>>> 98c0f195
 
 from .misc import *
 from .grid import *
