from .Grid import *
from .misc import get_cartesian_product
from .misc import display_fancy_bar
from .misc import nrmsd
from .misc import mat2ten
from .misc import ten2mat
from .ValidationSet import *
from .Computation import *
import numpy as np
import fastmat as fm
import scipy.stats
import copy
import h5py
import time
import random
import sys
from sklearn import linear_model
from scipy.signal import savgol_filter
<<<<<<< HEAD
# from pygpc_extensions import create_gpc_matrix_cpu, create_gpc_matrix_omp
=======
from .pygpc_extensions import create_gpc_matrix_cpu, create_gpc_matrix_omp


try:
    from .pygpc_extensions_cuda import create_gpc_matrix_cuda
except ImportError:
    pass
>>>>>>> 0a9b159e


class GPC(object):
    """
    General gPC base class

    Attributes
    ----------
    problem: Problem class instance
        GPC Problem under investigation
    basis: Basis class instance
        Basis of the gPC including BasisFunctions
    grid: Grid class instance
        Grid of the derived gPC approximation
    validation: ValidationSet object (optional)
        Object containing a set of validation points and corresponding solutions. Can be used
        to validate gpc approximation setting options["error_type"]="nrmsd".
        - grid: Grid object containing the validation points (grid.coords, grid.coords_norm)
        - results: ndarray [n_grid x n_out] results
    gpc_matrix: [N_samples x N_poly] ndarray of float
        Generalized polynomial chaos matrix
    gpc_matrix_gradient: [N_samples * dim x N_poly] ndarray of float
        Derivative of generalized polynomial chaos matrix
    matrix_inv: [N_poly (+ N_gradient) x N_samples] ndarray of float
        Pseudo inverse of the generalized polynomial chaos matrix (with or without gradient)
    p_matrix: [dim_red x dim] ndarray of float
        Projection matrix to reduce number of efficient dimensions (\\eta = p_matrix * \\xi)
    p_matrix_norm: [dim_red] ndarray of float
        Maximal possible length of new axis in \\eta space. Since the projected variables are modelled in
        the normalized space between [-1, 1], the transformed coordinates need to be scaled.
    nan_elm: ndarray of int
        Indices of NaN elements of model output
    gpc_matrix_coords_id: list of UUID4()
        UUID4() IDs of grid points the gPC matrix derived with
    gpc_matrix_b_id: list of UUID4()
        UUID4() IDs of basis functions the gPC matrix derived with
    n_basis: int or list of int
        Number of basis functions (for iterative solvers, this is a list of its history)
    n_grid: int or list of int
        Number of grid points (for iterative solvers, this is a list of its history)
    solver: str
        Default solver to determine the gPC coefficients (can be chosen during GPC.solve)
        - 'Moore-Penrose' ... Pseudoinverse of gPC matrix (SGPC.Reg, EGPC)
        - 'OMP' ... Orthogonal Matching Pursuit, sparse recovery approach (SGPC.Reg, EGPC)
        - 'LarsLasso' ... {"alpha": float 0...1} Regularization parameter
        - 'NumInt' ... Numerical integration, spectral projection (SGPC.Quad)
    verbose: bool
        Boolean value to determine if to print out the progress into the standard output
    fn_results : string, optional, default=None
        If provided, model evaluations are saved in fn_results.hdf5 file and gpc object in fn_results.pkl file
    relative_error_loocv: list of float
        Relative error of the leave-one-out-cross-validation
    relative_error_nrmsd: list of float
        Normalized root mean square deviation between model and gpc approximation
    options : dict
        Options of gPC algorithm
    """

    def __init__(self, problem, options, validation=None):
        """
        Constructor; Initializes GPC class

        Parameters
        ----------
        problem: Problem class instance
            GPC Problem under investigation
        options : dict
            Options of gPC algorithm
        validation: ValidationSet object (optional)
            Object containing a set of validation points and corresponding solutions. Can be used
            to validate gpc approximation setting options["error_type"]="nrmsd".
            - grid: Grid object containing the validation points (grid.coords, grid.coords_norm)
            - results: ndarray [n_grid x n_out] results
        """
        # objects
        self.problem = problem
        self.problem_original = None
        self.basis = None
        self.grid = None
        self.validation = validation

        # arrays
        self.gpc_matrix = None
        self.gpc_matrix_gradient = None
        self.matrix_inv = None
        self.p_matrix = None
        self.p_matrix_norm = None
        self.nan_elm = []
        self.gpc_matrix_coords_id = None
        self.gpc_matrix_b_id = None
        self.gpc_matrix_gradient_coords_id = None
        self.gpc_matrix_gradient_b_id = None
        self.n_basis = []
        self.n_grid = []
        self.relative_error_nrmsd = []
        self.relative_error_loocv = []
        self.error = []
        self.n_out = []

        # options
        if options is not None:
            if "gradient_enhanced" not in options.keys():
                options["gradient_enhanced"] = False

            if "fn_results" not in options.keys():
                options["fn_results"] = None

            if "matlab_model" not in options.keys():
                options["matlab_model"] = False

            if "backend" not in options.keys():
                options["backend"] = "python"

            self.gradient = options["gradient_enhanced"]
            self.fn_results = options["fn_results"]
            self.matlab_model = options["matlab_model"]
            self.backend = options["backend"]

        else:
            self.gradient = None
            self.fn_results = None
            self.matlab_model = None
            self.backend = "python"

        self.solver = None
        self.settings = None
        self.verbose = True

        self.options = options

    def init_gpc_matrix(self):
        """
        Sets self.gpc_matrix and self.gpc_matrix_gradient with given self.basis and self.grid
        """

        self.gpc_matrix = self.create_gpc_matrix(b=self.basis.b, x=self.grid.coords_norm)
        self.n_grid.append(self.gpc_matrix.shape[0])
        self.n_basis.append(self.gpc_matrix.shape[1])
        self.gpc_matrix_coords_id = copy.deepcopy(self.grid.coords_id)
        self.gpc_matrix_b_id = copy.deepcopy(self.basis.b_id)

        if self.gradient:
            self.gpc_matrix_gradient = self.create_gpc_matrix(b=self.basis.b, x=self.grid.coords_norm, gradient=True)
            self.gpc_matrix_gradient = ten2mat(self.gpc_matrix_gradient)
            self.gpc_matrix_gradient_coords_id = copy.deepcopy(self.grid.coords_id)
            self.gpc_matrix_gradient_b_id = copy.deepcopy(self.basis.b_id)

    def create_gpc_matrix(self, b, x, gradient=False, verbose=False):
        """
        Construct the gPC matrix or its derivative.

        Parameters
        ----------
        b : list of BasisFunction object instances [n_basis][n_dim]
            Parameter wise basis function objects used in gPC (Basis.b)
            Multiplying all elements in a row at location xi = (x1, x2, ..., x_dim) yields the global basis function.
        x : ndarray of float [n_x x n_dim]
            Coordinates of x = (x1, x2, ..., x_dim) where the rows of the gPC matrix are evaluated (normalized [-1, 1])
        gradient : boolean, optional, default: False
            Use gradient of basis function.
        verbose : bool, optional, default: False
            boolean value to determine if to print out the progress into the standard output

        Returns
        -------
        gpc_matrix: ndarray of float [n_x (* dim) x n_basis]
            GPC matrix where the columns correspond to the basis functions and the rows the to the sample coordinates.
            If gradient=True, the gradient is returned at the sample coordinates point by point.
        """

        iprint('Constructing gPC matrix...', verbose=verbose, tab=0)

        if self.backend == "python":
            if not gradient:
                gpc_matrix = np.ones([x.shape[0], len(b)])
                for i_basis in range(len(b)):
                    for i_dim in range(self.problem.dim):
                        gpc_matrix[:, i_basis] *= b[i_basis][i_dim](x[:, i_dim])
            else:
                gpc_matrix = np.ones([x.shape[0], len(b), self.problem.dim])
                for i_dim_gradient in range(self.problem.dim):
                    for i_basis in range(len(b)):
                        for i_dim in range(self.problem.dim):
                            if i_dim == i_dim_gradient:
                                derivative = True
                            else:
                                derivative = False
                            gpc_matrix[:, i_basis, i_dim_gradient] *= b[i_basis][i_dim](x[:, i_dim],
                                                                                        derivative=derivative)

        elif self.backend == "cpu":
            if not gradient:
                # the third dimension is important and should not be removed
                # otherwise the code could produce undefined behaviour
                gpc_matrix = np.empty([x.shape[0], len(b), 1])
                create_gpc_matrix_cpu(x, self.basis.b_array, gpc_matrix)
                gpc_matrix = np.squeeze(gpc_matrix)
            else:
                gpc_matrix = np.empty([x.shape[0], len(b), self.problem.dim])
                create_gpc_matrix_cpu(x, self.basis.b_array_grad, gpc_matrix)

        elif self.backend == "omp":
            if not gradient:
                # the third dimension is important and should not be removed
                # otherwise the code could produce undefined behaviour
                gpc_matrix = np.empty([x.shape[0], len(b), 1])
                create_gpc_matrix_omp(x, self.basis.b_array, gpc_matrix)
                gpc_matrix = np.squeeze(gpc_matrix)
            else:
                gpc_matrix = np.empty([x.shape[0], len(b), self.problem.dim])
                create_gpc_matrix_omp(x, self.basis.b_array_grad, gpc_matrix)

        elif self.backend == "cuda":
            try:
                from .pygpc_extensions_cuda import create_gpc_matrix_cuda
            except ImportError:
                raise NotImplementedError("The CUDA-extension is not installed. Use the build script to install.")
            else:
                if not gradient:
                    # the third dimension is important and should not be removed
                    # otherwise the code could produce undefined behaviour
                    gpc_matrix = np.empty([x.shape[0], len(b), 1])
                    create_gpc_matrix_cuda(x, self.basis.b_array, gpc_matrix)
                    gpc_matrix = np.squeeze(gpc_matrix)
                else:
                    gpc_matrix = np.empty([x.shape[0], len(b), self.problem.dim])
                    create_gpc_matrix_cuda(x, self.basis.b_array_grad, gpc_matrix)

        else:
            raise NotImplementedError

        return gpc_matrix

    # TODO: @Lucas: Please add GPU support
    def get_loocv(self, coeffs, results, gradient_results=None, error_norm="relative"):
        """
        Perform leave-one-out cross validation of gPC approximation and add error value to self.relative_error_loocv.
        The loocv error is calculated analytically after eq. (35) in [1] but omitting the "1 - " term, i.e. it
        corresponds to 1 - Q^2.

        relative_error_loocv = GPC.loocv(sim_results, coeffs)

        .. math::
           \\epsilon_{LOOCV} = \\frac{\\frac{1}{N}\sum_{i=1}^N \\left( \\frac{y(\\xi_i) - \hat{y}(\\xi_i)}{1-h_i}
           \\right)^2}{\\frac{1}{N-1}\sum_{i=1}^N \\left( y(\\xi_i) - \\bar{y} \\right)^2}

        with

        .. math::
           \\mathbf{h} = \mathrm{diag}(\\mathbf{\\Psi} (\\mathbf{\\Psi}^T \\mathbf{\\Psi})^{-1} \\mathbf{\\Psi}^T)

        Parameters
        ----------
        coeffs: ndarray of float [n_basis x n_out]
            GPC coefficients
        results: ndarray of float [n_grid x n_out]
            Results from n_grid simulations with n_out output quantities
        error_norm: str, optional, default="relative"
            Decide if error is determined "relative" or "absolute"
        gradient_results : ndarray of float [n_grid x n_out x dim], optional, default: None
            Gradient of results in original parameter space (tensor)

        Returns
        -------
        relative_error_loocv: float
            Relative mean error of leave one out cross validation

        Notes
        -----
        .. [1] Blatman, G., & Sudret, B. (2010). An adaptive algorithm to build up sparse polynomial chaos expansions
           for stochastic finite element analysis. Probabilistic Engineering Mechanics, 25(2), 183-197.
        """
        # if self.options["gradient_enhanced"]:
        #     matrix = np.vstack((self.gpc_matrix, self.gpc_matrix_gradient))
        #
        #     # transform gradient of results in case of projection
        #     if self.p_matrix is not None:
        #         gradient_results = np.dot(gradient_results,
        #                                   self.p_matrix.transpose() * self.p_matrix_norm[np.newaxis, :])
        #
        #     results_complete = np.vstack((results, ten2mat(gradient_results)))
        # else:
        #     matrix = self.gpc_matrix
        #     results_complete = results

        # matrix = self.gpc_matrix
        # results_complete = results

        # Analytical error estimation in case of overdetermined systems
        # if matrix.shape[0] > 2*matrix.shape[1]:
            # determine Psi (Psi^T Psi)^-1 Psi^T
            # h = np.dot(np.dot(matrix, np.linalg.inv(np.dot(matrix.transpose(), matrix))), matrix.transpose())
            #
            # # determine loocv error
            # err = np.mean(((results_complete - np.dot(matrix, coeffs)) /
            #                (1 - np.diag(h))[:, np.newaxis]) ** 2, axis=0)
            #
            # if error_norm == "relative":
            #     norm = np.var(results_complete, axis=0, ddof=1)
            # else:
            #     norm = 1.
            #
            # # normalize
            # relative_error_loocv = np.mean(err / norm)

        # else:
        # perform manual loocv without gradient
        matrix = self.gpc_matrix
        results_complete = results

        n_loocv = 25

        # define number of performed cross validations (max 100)
        n_loocv_points = np.min((results_complete.shape[0], n_loocv))

        # make list of indices, which are randomly sampled
        loocv_point_idx = random.sample(list(range(results_complete.shape[0])), n_loocv_points)

        start = time.time()
        relative_error = np.zeros(n_loocv_points)
        for i in range(n_loocv_points):
            # get mask of eliminated row
            mask = np.arange(results_complete.shape[0]) != loocv_point_idx[i]

            # determine gpc coefficients (this takes a lot of time for large problems)
            coeffs_loo = self.solve(results=results_complete[mask, :],
                                    solver=self.options["solver"],
                                    matrix=matrix[mask, :],
                                    settings=self.options["settings"],
                                    verbose=False)

            sim_results_temp = results_complete[loocv_point_idx[i], :]

            if error_norm == "relative":
                norm = scipy.linalg.norm(sim_results_temp)
            else:
                norm = 1.

            relative_error[i] = scipy.linalg.norm(sim_results_temp - np.dot(matrix[loocv_point_idx[i], :],
                                                                            coeffs_loo))\
                                / norm
            display_fancy_bar("LOOCV", int(i + 1), int(n_loocv_points))

        # store result in relative_error_loocv
        relative_error_loocv = np.mean(relative_error)
        iprint("LOOCV computation time: {} sec".format(time.time() - start), tab=0, verbose=True)

        return relative_error_loocv

    def validate(self, coeffs, results=None, gradient_results=None, qoi_idx=None):
        """
        Validate gPC approximation using the ValidationSet object contained in the Problem object.
        Determines the normalized root mean square deviation between the gpc approximation and the
        original model. Skips this step if no validation set is present

        Parameters
        ----------
        coeffs: ndarray of float [n_coeffs x n_out]
            GPC coefficients
        results: ndarray of float [n_grid x n_out]
            Results from n_grid simulations with n_out output quantities
        gradient_results : ndarray of float [n_grid x n_out x dim], optional, default: None
            Gradient of results in original parameter space (tensor)
        qoi_idx : int, optional, default: None
            Index of QOI to validate (if None, all QOI are considered)

        Returns
        -------
        error: float
            Estimated difference between gPC approximation and original model
        """
        if qoi_idx is None:
            qoi_idx = np.arange(0, results.shape[1])

        # Determine QOIs with NaN in results and exclude them from validation
        non_nan_mask = np.where(np.all(~np.isnan(results), axis=0))[0]
        n_nan = results.shape[1] - non_nan_mask.size

        if n_nan > 0:
            iprint("In {}/{} output quantities NaN's were found.".format(n_nan, results.shape[1]),
                   tab=0, verbose=self.options["verbose"])

        results = results[:, non_nan_mask]

        if gradient_results is not None:
            gradient_results = gradient_results[:, non_nan_mask, :]

        # always determine nrmsd if a validation set is present
        if isinstance(self.validation, ValidationSet):

            gpc_results = self.get_approximation(coeffs, self.validation.grid.coords_norm, output_idx=None)

            if gpc_results.ndim == 1:
                gpc_results = gpc_results[:, np.newaxis]

            if self.validation.results[:, qoi_idx].ndim == 1:
                validation_results = self.validation.results[:, qoi_idx][:, np.newaxis]
            else:
                validation_results = self.validation.results[:, qoi_idx]

            self.relative_error_nrmsd.append(float(np.mean(nrmsd(gpc_results,
                                                                 validation_results,
                                                                 error_norm=self.options["error_norm"],
                                                                 x_axis=False))))

        if self.options["error_type"] == "nrmsd":
            self.error.append(self.relative_error_nrmsd[-1])

        elif self.options["error_type"] == "loocv":
            self.relative_error_loocv.append(self.get_loocv(coeffs=coeffs,
                                             results=results,
                                             gradient_results=gradient_results,
                                             error_norm=self.options["error_norm"]))
            self.error.append(self.relative_error_loocv[-1])

        return self.error[-1]

    def get_pdf(self, coeffs, n_samples, output_idx=None):
        """ Determine the estimated pdfs of the output quantities

        pdf_x, pdf_y = SGPC.get_pdf(coeffs, n_samples, output_idx=None)

        Parameters
        ----------
        coeffs: ndarray of float [n_coeffs x n_out]
            GPC coefficients
        n_samples: int
            Number of samples used to estimate output pdfs
        output_idx: ndarray, optional, default=None [1 x n_out]
            Index of output quantities to consider (if output_idx=None, all output quantities are considered)

        Returns
        -------
        pdf_x: ndarray of float [100 x n_out]
            x-coordinates of output pdfs of output quantities
        pdf_y: ndarray of float [100 x n_out]
            y-coordinates of output pdfs (probability density of output quantity)
        """

        # handle (N,) arrays
        if len(coeffs.shape) == 1:
            coeffs = coeffs[:, np.newaxis]

        # if output index array is not provided, determine pdfs of all outputs
        if output_idx is None:
            output_idx = np.linspace(0, coeffs.shape[1])
            output_idx = output_idx[np.newaxis, :]

        n_out = len(output_idx)

        # sample gPC expansion
        samples_in, samples_out = self.get_samples(n_samples=n_samples, coeffs=coeffs, output_idx=output_idx)

        # determine kernel density estimates using Gaussian kernel
        pdf_x = np.zeros([100, n_out])
        pdf_y = np.zeros([100, n_out])

        for i_out in range(n_out):

            pdf_y[:, i_out], tmp = np.histogram(samples_out[:, i_out], bins=100, density=True)
            pdf_x[:, i_out] = (tmp[1:] + tmp[0:-1]) / 2.

            pdf_y[:, i_out] = savgol_filter(pdf_y[:, i_out], 51, 5)

            # kde = scipy.stats.gaussian_kde(samples_out[:, i_out], bw_method=0.1 / samples_out[:, i_out].std(ddof=1))
            # pdf_y[:, i_out] = kde(pdf_x[:, i_out])
            # pdf_x[:, i_out] = np.linspace(samples_out[:, i_out].min(), samples_out[:, i_out].max(), 100)

        return pdf_x, pdf_y

    def get_samples(self, coeffs, n_samples, output_idx=None):
        """
        Randomly sample gPC expansion.

        x, pce = SGPC.get_pdf_mc(n_samples, coeffs, output_idx=None)

        Parameters
        ----------
        coeffs: ndarray of float [n_basis x n_out]
            GPC coefficients
        n_samples: int
            Number of random samples drawn from the respective input pdfs.
        output_idx: ndarray of int [1 x n_out] optional, default=None
            Index of output quantities to consider.

        Returns
        -------
        x: ndarray of float [n_samples x dim]
            Generated samples in normalized coordinates [-1, 1].
        pce: ndarray of float [n_samples x n_out]
            GPC approximation at points x.
        """

        # seed the random numbers generator
        np.random.seed()

        if self.p_matrix is not None:
            problem = self.problem_original
        else:
            problem = self.problem

        # generate temporary grid with random samples for each random input variable [n_samples x dim]
        grid = Random(parameters_random=problem.parameters_random,
                      n_grid=n_samples,
                      seed=None)

        # if output index list is not provided, sample all gpc outputs
        if output_idx is None:
            n_out = 1 if coeffs.ndim == 1 else coeffs.shape[1]
            output_idx = np.arange(n_out)
            # output_idx = output_idx[np.newaxis, :]

        pce = self.get_approximation(coeffs=coeffs, x=grid.coords_norm, output_idx=output_idx)

        return grid.coords_norm, pce

    def get_approximation(self, coeffs, x, output_idx=None):
        """
        Calculates the gPC approximation in points with output_idx and normalized parameters xi (interval: [-1, 1]).

        pce = GPC.get_approximation(coeffs, x, output_idx=None)

        Parameters
        ----------
        coeffs: ndarray of float [n_basis x n_out]
            GPC coefficients for each output variable
        x: ndarray of float [n_x x n_dim]
            Coordinates of x = (x1, x2, ..., x_dim) where the rows of the gPC matrix are evaluated (normalized [-1, 1]).
            The coordinates will be transformed in case of projected gPC.
        output_idx: ndarray of int, optional, default=None [n_out]
            Indices of output quantities to consider (Default: all).

        Returns
        -------
        pce: ndarray of float [n_x x n_out]
            GPC approximation at normalized coordinates x.
        """

        if len(x.shape) == 1:
            x = x[:, np.newaxis]

        # crop coordinates to gPC boundaries (values outside do not yield meaningful values)
        for i_dim, key in enumerate(list(self.problem.parameters_random.keys())):
            xmin = self.problem.parameters_random[key].pdf_limits_norm[0]
            xmax = self.problem.parameters_random[key].pdf_limits_norm[1]
            x[x[:, i_dim] < xmin, i_dim] = xmin
            x[x[:, i_dim] > xmax, i_dim] = xmax

        if output_idx is not None:
            # convert to 1d array
            output_idx = np.asarray(output_idx).flatten().astype(int)

            # crop coeffs array if output index is specified
            coeffs = coeffs[:, output_idx]

        if coeffs.ndim == 1:
            coeffs = coeffs[:, np.newaxis]

        # transform variables from xi to eta space if gpc model is reduced
        if self.p_matrix is not None:
            x = np.dot(x, self.p_matrix.transpose() / self.p_matrix_norm[np.newaxis, :])

        if self.backend == 'python' or self.backend == 'cpu' or self.backend == 'omp':
            # determine gPC matrix at coordinates x
            gpc_matrix = self.create_gpc_matrix(self.basis.b, x, gradient=False)

            # multiply with gPC coeffs
            pce = np.matmul(gpc_matrix, coeffs)

        elif self.backend == "cuda":
            try:
                from .pygpc_extensions_cuda import get_approximation_cuda
            except ImportError:
                raise NotImplementedError("The CUDA-extension is not installed. Use the build script to install.")
            else:
                pce = np.empty([x.shape[0], coeffs.shape[1]])
                get_approximation_cuda(x, self.basis.b_array, coeffs, pce)
        else:
            raise NotImplementedError

        return pce

    def replace_gpc_matrix_samples(self, idx, seed=None):
        """
        Replace distinct sample points from the gPC matrix with new ones.

        GPC.replace_gpc_matrix_samples(idx, seed=None)

        Parameters
        ----------
        idx: ndarray of int [n_samples]
            Array of grid indices of grid.coords[idx, :] which are going to be replaced
            (rows of gPC matrix will be replaced by new ones)
        seed: float, optional, default=None
            Random seeding point
        """

        # Generate new grid points
        new_grid_points = Random(parameters_random=self.problem.parameters_random,
                                 n_grid=idx.size,
                                 seed=seed)

        # replace old grid points
        self.grid.coords[idx, :] = new_grid_points.coords
        self.grid.coords_norm[idx, :] = new_grid_points.coords_norm

        # replace old IDs of grid points with new ones
        for i in idx:
            self.grid.coords_id[i] = uuid.uuid4()
            self.gpc_matrix_coords_id[i] = copy.deepcopy(self.grid.coords_id[i])

        # determine new rows of gpc matrix and overwrite rows of gpc matrix
        self.gpc_matrix[idx, :] = self.create_gpc_matrix(self.basis.b, new_grid_points.coords_norm)

    def update_gpc_matrix(self):
        """
        Update gPC matrix according to existing self.grid and self.basis.

        Call this method when self.gpc_matrix does not fit to self.grid and self.basis objects anymore
        The old gPC matrix with their self.gpc_matrix_b_id and self.gpc_matrix_coords_id is compared
        to self.basis.b_id and self.grid.coords_id. New rows and columns are computed if differences are found.
        """
        self._update_gpc_matrix(gradient=False)

        if self.gradient:
            self._update_gpc_matrix(gradient=True)

    def _update_gpc_matrix(self, gradient=False):
        """
        Update gPC matrix or gPC gradient matrix
        """
        if self.backend == "python":
            # initialize updated matrix and variables
            if gradient:
                # reshape gpc gradient matrix from 2D to 3D representation [n_grid x n_basis x n_dim]
                matrix = mat2ten(mat=self.gpc_matrix_gradient, incr=self.problem.dim)
                matrix_updated = np.zeros((len(self.grid.coords_id), len(self.basis.b_id), self.problem.dim))
                coords_id = self.gpc_matrix_gradient_coords_id  # self.gpc_matrix_gradient_coords_id
                coords_id_ref = self.grid.coords_gradient_id  # np.array(self.grid.coords_gradient_id).flatten()
                b_id = self.gpc_matrix_gradient_b_id
                b_id_ref = self.basis.b_id
                coords_norm = self.grid.coords_norm
                ge_str = "(gradient)"

            else:
                matrix = self.gpc_matrix
                matrix_updated = np.zeros((len(self.grid.coords_id), len(self.basis.b_id)))
                coords_id = self.gpc_matrix_coords_id
                coords_id_ref = self.grid.coords_id
                b_id = self.gpc_matrix_b_id
                b_id_ref = self.basis.b_id
                coords_norm = self.grid.coords_norm
                ge_str = ""

            # # determine indices of new basis functions and grid_points
            # idx_coords_new = [i for i, _id in enumerate(self.grid.coords_id) if _id not in self.gpc_matrix_coords_id]
            # idx_basis_new = [i for i, _id in enumerate(self.basis.b_id) if _id not in self.gpc_matrix_b_id]

            # determine indices of old grid points in updated gpc matrix
            idx_coords_old = np.empty(len(coords_id)) * np.nan
            for i, coords_id_old in enumerate(coords_id):
                for j, coords_id_new in enumerate(coords_id_ref):
                    if coords_id_old == coords_id_new:
                        idx_coords_old[i] = j
                        break

            # determine indices of old basis functions in updated gpc matrix
            idx_b_old = np.empty(len(b_id))*np.nan
            for i, b_id_old in enumerate(b_id):
                for j, b_id_new in enumerate(b_id_ref):
                    if b_id_old == b_id_new:
                        idx_b_old[i] = j
                        break

            # filter out non-existent rows and columns
            matrix = matrix[~np.isnan(idx_coords_old), :, ]
            matrix = matrix[:, ~np.isnan(idx_b_old), ]

            idx_coords_old = idx_coords_old[~np.isnan(idx_coords_old)].astype(int)
            idx_b_old = idx_b_old[~np.isnan(idx_b_old)].astype(int)

            # indices of new coords and basis in updated gpc matrix (values have to be computed there)
            idx_coords_new = np.array(list(set(np.arange(len(coords_id_ref))) - set(idx_coords_old))).astype(int)
            idx_b_new = np.array(list(set(np.arange(len(b_id_ref))) - set(idx_b_old))).astype(int)

            # write old results at correct location in updated gpc matrix
            idx = get_cartesian_product([idx_coords_old, idx_b_old]).astype(int)
            idx_row = np.reshape(idx[:, 0], matrix.shape[:2]).astype(int)
            idx_col = np.reshape(idx[:, 1], matrix.shape[:2]).astype(int)

            matrix_updated[idx_row, idx_col, ] = matrix

            # determine new columns (new basis functions) with old grid
            idx = get_cartesian_product([idx_coords_old, idx_b_new]).astype(int)
            if idx.any():
                iprint('Adding {} columns to gPC matrix {}...'.format(idx_b_new.size, ge_str), tab=0, verbose=True)

                idx_row = np.reshape(idx[:, 0], (idx_coords_old.size, idx_b_new.size)).astype(int)
                idx_col = np.reshape(idx[:, 1], (idx_coords_old.size, idx_b_new.size)).astype(int)

                matrix_updated[idx_row, idx_col, ] = self.create_gpc_matrix(b=[self.basis.b[i] for i in idx_b_new],
                                                                          x=coords_norm[idx_coords_old, :],
                                                                          gradient=gradient,
                                                                          verbose=False)

            # determine new rows (new grid points) with all basis functions
            idx = get_cartesian_product([idx_coords_new, np.arange(len(self.basis.b))]).astype(int)
            if idx.any():
                iprint('Adding {} rows to gPC matrix {}...'.format(idx_coords_new.size, ge_str), tab=0, verbose=True)

                idx_row = np.reshape(idx[:, 0], (idx_coords_new.size, len(self.basis.b))).astype(int)
                idx_col = np.reshape(idx[:, 1], (idx_coords_new.size, len(self.basis.b))).astype(int)

                matrix_updated[idx_row, idx_col, ] = self.create_gpc_matrix(b=self.basis.b,
                                                                          x=coords_norm[idx_coords_new, :],
                                                                          gradient=gradient,
                                                                          verbose=False)

            # overwrite old attributes and append new sizes
            if gradient:
                # reshape from 3D to 2D
                self.gpc_matrix_gradient = ten2mat(matrix_updated)
                self.gpc_matrix_gradient_coords_id = copy.deepcopy(self.grid.coords_id)
                self.gpc_matrix_gradient_b_id = copy.deepcopy(self.basis.b_id)
            else:
                self.gpc_matrix = matrix_updated
                self.gpc_matrix_coords_id = copy.deepcopy(self.grid.coords_id)
                self.gpc_matrix_b_id = copy.deepcopy(self.basis.b_id)
                self.n_grid.append(self.gpc_matrix.shape[0])
                self.n_basis.append(self.gpc_matrix.shape[1])
        else:
            raise NotImplementedError

    def save_gpc_matrix_hdf5(self, hdf5_path_gpc_matrix=None, hdf5_path_gpc_matrix_gradient=None):
        """
        Save gPC matrix and gPC gradient matrix in .hdf5 file <"fn_results" + ".hdf5"> under the key "gpc_matrix"
        and "gpc_matrix_gradient". If matrices are already present, check for equality and save only appended
        rows and columns.

        Parameters
        ----------
        hdf5_path_gpc_matrix : str
            Path in .hdf5 file, where the gPC matrix is saved in
        hdf5_path_gpc_matrix_gradient : str
            Path in .hdf5 file, where the gPC gradient matrix is saved in
        """

        if hdf5_path_gpc_matrix is None:
            hdf5_path_gpc_matrix = "gpc_matrix"

        if hdf5_path_gpc_matrix_gradient is None:
            hdf5_path_gpc_matrix_gradient = "gpc_matrix_gradient"

        with h5py.File(self.fn_results + ".hdf5", "a") as f:
            try:
                # write gpc matrix
                gpc_matrix_hdf5 = f[hdf5_path_gpc_matrix][:]
                n_rows_hdf5 = gpc_matrix_hdf5.shape[0]
                n_cols_hdf5 = gpc_matrix_hdf5.shape[1]

                n_rows_current = self.gpc_matrix.shape[0]
                n_cols_current = self.gpc_matrix.shape[1]

                # save only new rows and cols if current matrix > saved matrix
                if n_rows_current >= n_rows_hdf5 and n_cols_current >= n_cols_hdf5 and \
                        (self.gpc_matrix[0:n_rows_hdf5, 0:n_cols_hdf5] == gpc_matrix_hdf5).all():
                    # resize dataset and save new columns and rows
                    f[hdf5_path_gpc_matrix].resize(self.gpc_matrix.shape[1], axis=1)
                    f[hdf5_path_gpc_matrix][:, n_cols_hdf5:] = self.gpc_matrix[0:n_rows_hdf5, n_cols_hdf5:]

                    f[hdf5_path_gpc_matrix].resize(self.gpc_matrix.shape[0], axis=0)
                    f[hdf5_path_gpc_matrix][n_rows_hdf5:, :] = self.gpc_matrix[n_rows_hdf5:, :]

                else:
                    del f[hdf5_path_gpc_matrix]
                    f.create_dataset(hdf5_path_gpc_matrix, (self.gpc_matrix.shape[0],
                                                            self.gpc_matrix.shape[1]),
                                     maxshape=(None, None),
                                     dtype="float64",
                                     data=self.gpc_matrix)

                # write gpc gradient matrix if available
                if self.gpc_matrix_gradient is not None:
                    gpc_matrix_gradient_hdf5 = f[hdf5_path_gpc_matrix_gradient][:]
                    n_rows_hdf5 = gpc_matrix_gradient_hdf5.shape[0]
                    n_cols_hdf5 = gpc_matrix_gradient_hdf5.shape[1]

                    n_rows_current = self.gpc_matrix_gradient.shape[0]
                    n_cols_current = self.gpc_matrix_gradient.shape[1]

                    # save only new rows and cols if current matrix > saved matrix
                    if n_rows_current >= n_rows_hdf5 and n_cols_current >= n_cols_hdf5 and \
                            (self.gpc_matrix_gradient[0:n_rows_hdf5, 0:n_cols_hdf5] == gpc_matrix_gradient_hdf5).all():
                        # resize dataset and save new columns and rows
                        f[hdf5_path_gpc_matrix_gradient].resize(self.gpc_matrix_gradient.shape[1], axis=1)
                        f[hdf5_path_gpc_matrix_gradient][:, n_cols_hdf5:] = self.gpc_matrix_gradient[0:n_rows_hdf5, n_cols_hdf5:]

                        f[hdf5_path_gpc_matrix_gradient].resize(self.gpc_matrix_gradient.shape[0], axis=0)
                        f[hdf5_path_gpc_matrix_gradient][n_rows_hdf5:, :] = self.gpc_matrix_gradient[n_rows_hdf5:, :]

                    else:
                        del f[hdf5_path_gpc_matrix_gradient]
                        f.create_dataset(hdf5_path_gpc_matrix_gradient, (self.gpc_matrix_gradient.shape[0],
                                                                         self.gpc_matrix_gradient.shape[1]),
                                         maxshape=(None, None),
                                         dtype="float64",
                                         data=self.gpc_matrix_gradient)

            except KeyError:
                # save whole matrix if not existent
                f.create_dataset(hdf5_path_gpc_matrix, (self.gpc_matrix.shape[0],
                                                        self.gpc_matrix.shape[1]),
                                 maxshape=(None, None),
                                 dtype="float64",
                                 data=self.gpc_matrix)

                # save whole gradient matrix if not existent and available
                if self.gpc_matrix_gradient is not None:
                    f.create_dataset(hdf5_path_gpc_matrix_gradient, (self.gpc_matrix_gradient.shape[0],
                                                                     self.gpc_matrix_gradient.shape[1]),
                                     maxshape=(None, None),
                                     dtype="float64",
                                     data=self.gpc_matrix_gradient)

    def solve(self, results, gradient_results=None, solver=None, settings=None, matrix=None, verbose=False):
        """
        Determines gPC coefficients

        Parameters
        ----------
        results : [n_grid x n_out] np.ndarray of float
            Results from simulations with N_out output quantities
        gradient_results : ndarray of float [n_grid x n_out x dim], optional, default: None
            Gradient of results in original parameter space (tensor)
        solver : str
            Solver to determine the gPC coefficients
            - 'Moore-Penrose' ... Pseudoinverse of gPC matrix (SGPC.Reg, EGPC)
            - 'OMP' ... Orthogonal Matching Pursuit, sparse recovery approach (SGPC.Reg, EGPC)
            - 'LarsLasso' ... Least-Angle Regression using Lasso model (SGPC.Reg, EGPC)
            - 'NumInt' ... Numerical integration, spectral projection (SGPC.Quad)
        settings : dict
            Solver settings
            - 'Moore-Penrose' ... None
            - 'OMP' ... {"n_coeffs_sparse": int} Number of gPC coefficients != 0 or "sparsity": float 0...1
            - 'LarsLasso' ... {"alpha": float 0...1} Regularization parameter
            - 'NumInt' ... None
        matrix : ndarray of float, optional, default: self.gpc_matrix or [self.gpc_matrix, self.gpc_matrix_gradient]
            Matrix to invert. Depending on gradient_enhanced option, this matrix consist of the standard gPC matrix and
            their derivatives.
        verbose : bool
            boolean value to determine if to print out the progress into the standard output

        Returns
        -------
        coeffs: ndarray of float [n_coeffs x n_out]
            gPC coefficients
        """
        ge_str = ""

        if matrix is None:
            matrix = self.gpc_matrix

            if self.options["gradient_enhanced"] is False:
                matrix = self.gpc_matrix
                ge_str = ""
            else:
                if not solver == 'NumInt':
                    matrix = np.vstack((self.gpc_matrix, self.gpc_matrix_gradient))
                    ge_str = "(gradient enhanced)"
                else:
                    Warning("Gradient enhanced version not applicable in case of numerical integration (quadrature).")

        # use default solver if not specified
        if solver is None:
            solver = self.solver

        # use default solver settings if not specified
        if solver is None:
            settings = self.settings

        iprint("Determine gPC coefficients using '{}' solver {}...".format(solver, ge_str),
               tab=0, verbose=verbose)

        # construct results array
        if not solver == 'NumInt' and gradient_results is not None:
            # transform gradient of results according to projection
            if self.p_matrix is not None:
                gradient_results = np.dot(gradient_results,
                                          self.p_matrix.transpose() * self.p_matrix_norm[np.newaxis, :])

            results_complete = np.vstack((results, ten2mat(gradient_results)))
        else:
            results_complete = results

        #################
        # Moore-Penrose #
        #################
        if solver == 'Moore-Penrose':
            # determine pseudoinverse of gPC matrix
            self.matrix_inv = np.linalg.pinv(matrix)

            try:
                coeffs = np.dot(self.matrix_inv, results_complete)
            except ValueError:
                raise AttributeError("Please check format of parameter sim_results: [n_grid (* dim) x n_out] "
                                     "np.ndarray.")

        ###############################
        # Orthogonal Matching Pursuit #
        ###############################
        elif solver == 'OMP':
            # transform gPC matrix to fastmat format
            matrix_fm = fm.Matrix(matrix)

            if results_complete.ndim == 1:
                results_complete = results_complete[:, np.newaxis]

            # determine gPC-coefficients of extended basis using OMP
            if "n_coeffs_sparse" in settings.keys():
                n_coeffs_sparse = int(settings["n_coeffs_sparse"])
            elif "sparsity" in settings.keys():
                n_coeffs_sparse = int(np.ceil(matrix.shape[1]*settings["sparsity"]))
            else:
                raise AttributeError("Please specify 'n_coeffs_sparse' or 'sparsity' in solver settings dictionary!")

            coeffs = fm.algs.OMP(matrix_fm, results_complete, n_coeffs_sparse)

        ################################
        # Least-Angle Regression Lasso #
        ################################
        elif solver == 'LarsLasso':

            if results_complete.ndim == 1:
                results_complete = results_complete[:, np.newaxis]

            # determine gPC-coefficients of extended basis using LarsLasso
            reg = linear_model.LassoLars(alpha=settings["alpha"], fit_intercept=False)
            reg.fit(matrix, results_complete)
            coeffs = reg.coef_

            if coeffs.ndim == 1:
                coeffs = coeffs[:, np.newaxis]
            else:
                coeffs = coeffs.transpose()

        # TODO: @Lucas: Please add GPU support
        #########################
        # Numerical Integration #
        #########################
        elif solver == 'NumInt':
            # check if quadrature rule (grid) fits to the probability density distribution (pdf)
            grid_pdf_fit = True
            for i_p, p in enumerate(self.problem.parameters_random):
                if self.problem.parameters_random[p].pdf_type == 'beta':
                    if not (self.grid.grid_type[i_p] == 'jacobi'):
                        grid_pdf_fit = False
                        break
                elif self.problem.parameters_random[p].pdf_type in ['norm', 'normal']:
                    if not (self.grid.grid_type[i_p] == 'hermite'):
                        grid_pdf_fit = False
                        break

            # if not, calculate joint pdf
            if not grid_pdf_fit:
                joint_pdf = np.ones(self.grid.coords_norm.shape)

                for i_p, p in enumerate(self.problem.parameters_random):
                    joint_pdf[:, i_p] = \
                        self.problem.parameters_random[p].pdf_norm(x=self.grid.coords_norm[:, i_p])

                joint_pdf = np.array([np.prod(joint_pdf, axis=1)]).transpose()

                # weight sim_results with the joint pdf
                results_complete = results_complete * joint_pdf * 2 ** self.problem.dim

            # scale rows of gpc matrix with quadrature weights
            matrix_weighted = np.dot(np.diag(self.grid.weights), matrix)

            # determine gpc coefficients [n_coeffs x n_output]
            coeffs = np.dot(results_complete.transpose(), matrix_weighted).transpose()

        else:
            raise AttributeError("Unknown solver: '{}'!")

        return coeffs

    def create_validation_set(self, n_samples, n_cpu=1):
        """
        Creates a ValidationSet instance (calls the model)

        Parameters
        ----------
        n_samples: int
            Number of sampling points contained in the validation set
        n_cpu: int
            Number of parallel function evaluations to evaluate validation set (n_cpu=0 assumes that the
            model is capable to evaluate all grid points in parallel)
        """
        # create set of validation points
        n_samples = n_samples

        if self.problem_original is not None:
            problem = self.problem_original
        else:
            problem = self.problem

        grid = Random(parameters_random=problem.parameters_random,
                      n_grid=n_samples,
                      seed=None)

        # Evaluate original model at grid points
        com = Computation(n_cpu=n_cpu, matlab_model=self.matlab_model)
        results = com.run(model=problem.model, problem=problem, coords=grid.coords)

        if results.ndim == 1:
            results = results[:, np.newaxis]

        self.validation = ValidationSet(grid=grid, results=results)<|MERGE_RESOLUTION|>--- conflicted
+++ resolved
@@ -16,9 +16,6 @@
 import sys
 from sklearn import linear_model
 from scipy.signal import savgol_filter
-<<<<<<< HEAD
-# from pygpc_extensions import create_gpc_matrix_cpu, create_gpc_matrix_omp
-=======
 from .pygpc_extensions import create_gpc_matrix_cpu, create_gpc_matrix_omp
 
 
@@ -26,7 +23,6 @@
     from .pygpc_extensions_cuda import create_gpc_matrix_cuda
 except ImportError:
     pass
->>>>>>> 0a9b159e
 
 
 class GPC(object):
