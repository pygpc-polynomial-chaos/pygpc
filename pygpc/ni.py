# -*- coding: utf-8 -*-
"""
Functions that provide adaptive regression approches to perform uncertainty analysis on dynamic systems.
"""

# import pyfempp
import yaml
import os
import warnings
<<<<<<< HEAD
import numpy as np
import scipy
import setproctitle
from builtins import range
from _functools import partial
=======
import yaml
import copy
import matplotlib as mpl
import matplotlib.pyplot as plt
import math

from _functools import partial
import multiprocessing
import multiprocessing.pool
import Worker

from .grid import quadrature_jacobi_1D
from .grid import quadrature_hermite_1D
from .grid import randomgrid
from .grid import tensgrid
from .grid import sparsegrid

from .misc import unique_rows
from .misc import allVL1leq
from .misc import euler_angles_to_rotation_matrix
from .misc import fancy_bar
from .misc import compute_chunks

# from https://stackoverflow.com/questions/6974695/python-process-pool-non-daemonic
class NoDaemonProcess(multiprocessing.Process):
    # make 'daemon' attribute always return False
    def _get_daemon(self):
        return False

    def _set_daemon(self, value):
        pass

    daemon = property(_get_daemon, _set_daemon)


# We sub-class multiprocessing.pool.Pool instead of multiprocessing.Pool
# because the latter is only a wrapper function, not a proper class.
class NondaemonicPool(multiprocessing.pool.Pool):
    Process = NoDaemonProcess


def save_gpcyml(gobj, fname):
    """save gpc infos about input pdfs, polynomials, grid etc. as .yml file

    save_gpcyml(gobj, fname)

    Parameters:
    ---------------------------
    gobj: object
        gpc object including infos to save
    fname: str
        filename
    """

    if fname[-4:] != 'yaml' and fname[-3:] != 'yml':
        fname += '.yaml'

    # write information to dictionary
    info = dict(random_vars=gobj.random_vars,
                pdftype=gobj.pdftype.tolist(),
                pdfshape=gobj.pdfshape,
                limits=gobj.limits,
                order=gobj.order.tolist(),
                order_max=gobj.order_max,
                interaction_order=gobj.interaction_order,
                grid_coords=gobj.grid.coords.tolist(),
                grid_coords_norm=gobj.grid.coords_norm.tolist(),
                gpc_kind=gobj.__class__.__name__,
                grid_kind=gobj.grid.__class__.__name__)

    # add grid specific attributes to dictionary
    if gobj.grid.__class__.__name__ == 'randomgrid':
        info['seed'] = gobj.grid.seed

    if gobj.grid.__class__.__name__ == 'tensgrid':
        info['gridtype'] = gobj.grid.gridtype
        info['N'] = gobj.grid.N
        info['weights'] = gobj.grid.weights.tolist()

    if gobj.grid.__class__.__name__ == 'sparsegrid':
        info['gridtype'] = gobj.grid.gridtype
        info['level'] = gobj.grid.level
        info['level_max'] = gobj.grid.level_max
        info['order_sequence_type'] = gobj.grid.order_sequence_type
        info['weights'] = gobj.grid.weights.tolist()
        info['level_sequence'] = gobj.grid.level_sequence
        info['order_sequence'] = gobj.grid.order_sequence
        info['l_level'] = gobj.grid.l_level.tolist()

    # write in file
    with open(fname, 'w') as f:
        yaml.dump(info, f, default_flow_style=False)


def load_gpcyml(fname):
    """load gpc infos about input pdfs, polynomials, grid etc. as .yml file and initialize gpc object

    gpcobject = load_gpcyml(fname)

    Parameters:
    ---------------------------
    fname: str
        filename
    """

    if fname[-4:] != 'yaml' and fname[-3:] != 'yml':
        fname += '.yaml'

    # read yml file
    with open(fname, 'r') as f:
        info = yaml.load(f)

    # initialize grid object
    if info['grid_kind'] == 'randomgrid':
        grid = randomgrid(pdftype=info['pdftype'],
                          gridshape=info['pdfshape'],
                          limits=info['limits'],
                          N=0,
                          seed=info['seed'])

    elif info['grid_kind'] == 'tensgrid':
        grid = tensgrid(pdftype=info['pdftype'],
                        gridtype=info['gridtype'],
                        gridshape=info['pdfshape'],
                        limits=info['limits'],
                        N=info['N'])
        grid.weights = np.asarray(info['weights'])

    elif info['grid_kind'] == 'sparsegrid':
        grid = sparsegrid(pdftype=info['pdftype'],
                          gridtype=info['gridtype'],
                          gridshape=info['pdfshape'],
                          limits=info['limits'],
                          level=info['level'],
                          level_max=info['level_max'],
                          interaction_order=info['interaction_order'],
                          order_sequence_type=info['order_sequence_type'],
                          make_grid=False)
        grid.weights = np.asarray(info['weights'])
        grid.level_sequence = info['level_sequence']
        grid.order_sequence = info['order_sequence']
        grid.l_level = np.asarray(info['l_level'])
    else:
        raise NotImplementedError

    grid.coords = np.asarray(info['grid_coords'])
    grid.coords_norm = np.asarray(info['grid_coords_norm'])

    # initialize gpc object
    gobj = eval(info['gpc_kind'])(random_vars=info['random_vars'],
                                  pdftype=info['pdftype'],
                                  pdfshape=info['pdfshape'],
                                  limits=info['limits'],
                                  order=info['order'],
                                  order_max=info['order_max'],
                                  interaction_order=info['interaction_order'],
                                  grid=grid)
    return gobj


def save_gpcobj(gobj, fname):
    """ saving gpc object including infos about input pdfs, polynomials, grid etc. as pickle file

    save_gpcobj_pkl(gobj, fname)

    Parameters:
    ---------------------------
    gobj: object
        gpc object to save
    fname: str
        filename with .pkl extension
    """

    with open(fname, 'wb') as output:
        pickle.dump(gobj, output, -1)


def load_gpcobj(fname):
    """ loading gpc object including infos about input pdfs, polynomials, grid etc...

    object = load_gpcobj(filename)

    Parameters:
    ---------------------------
    fname: str
        filename with .pkl extension
    """

    with open(fname, 'rb') as input:
        return pickle.load(input)  


def save_data_txt(data, fname):
    """ saving data (quantity of interest) in .txt file (e.g. coeffs, mean, std, ...)

    save_data_txt(qoi, filename)

    Parameters:
    ---------------------------
    data: 2D np.array()
        data to save
    fname: str
        filename with .hdf5 extension
    """

    np.savetxt(fname, data, fmt='%.10e', delimiter='\t', newline='\n', header='', footer='')

def load_data_hdf5(fname, loc):
    """ loading quantity of interest from .hdf5 file (e.g. coeffs, mean, std, ...)

    load_data_hdf5(data, fname, loc)

    Parameters:
    ---------------------------
    data: 2D np.array()
        data to save
    fname: str
        filename with .hdf5 extension
    loc: str
        location (folder and name) in hdf5 file (e.g. data/phi)
    """

    with h5py.File(fname, 'r') as f:
        d=f[loc]        
        return d
        
def save_data_hdf5(data, fname, loc):
    """ saving quantity of interest in .hdf5 file (e.g. coeffs, mean, std, ...)

    save_data_hdf5(data, fname, loc)

    Parameters:
    ---------------------------
    data: 2D np.array()
        data to save
    fname: str
        filename with .hdf5 extension
    loc: str
        location (folder and name) in hdf5 file (e.g. data/phi)
    """

    with h5py.File(fname, 'a') as f:
        f.create_dataset(loc, data=data)

def save_sobol_idx(sobol_idx, fname):
    """ saving sobol_idx list in file

    save_sobol_idx(sobol_idx, filename)

    Parameters:
    ---------------------------
    sobol_idx: list of np.array [N_sobol]
        List of parameter label indices belonging to Sobol indices
    fname: str
        filename with .txt extension containing the saved sobol indices
    """

    f = open(fname, 'w')
    f.write('# Parameter index list of Sobol indices:\n')
    for i_line in range(len(sobol_idx)):
        for i_entry in range(len(sobol_idx[i_line])):
            if i_entry > 0:
                f.write(', ')
            f.write('{}'.format(sobol_idx[i_line][i_entry]))
        if i_line < list(range(len(sobol_idx))):    
            f.write('\n')
        
    f.close()    
    
def read_sobol_idx(fname):
    """  reading sobol_idx list from file

    read_sobol_idx(filename)

    Parameters:
    ---------------------------
    fname: str
        filename with .txt extension containing the saved sobol indices

    Returns:
    ---------------------------
    sobol_idx: list of np.array [N_sobol]
        List of parameter label indices belonging to Sobol indices
    """

     
    f = open(fname,'r')

    line = f.readline().strip('\n')
    sobol_idx = []

    while line:
        
        # ignore comments in textfile
        if line[0] == '#':
           line = f.readline().strip('\n')
           continue
        
        else:
            # read comma separated indices and convert to nparray
            sobol_idx.append(np.array([int(x) for x in line.split(',') if x]))
      
        line = f.readline().strip('\n')
    
    return sobol_idx    


def extract_sobol_order(sobol, sobol_idx, order=1):
    """ Extract Sobol indices with specified order from Sobol data

    extract_sobol_order(sobol, sobol_idx, order=1)

    Parameters:
    ----------------------------------
        sobol: np.array() [N_sobol x N_out]
            Sobol indices of N_out output quantities
        sobol_idx: list of np.array [N_sobol]
            List of parameter label indices belonging to Sobol indices
        order: int
            Sobol index order to extract

    Returns:
    ----------------------------------
        sobol_1st: np.array() [N_sobol x N_out]
            1st order Sobol indices of N_out output quantities

        sobol_idx_1st: list of np.array [DIM]
            List of parameter label indices belonging to 1st order Sobol indices
    """

    # make mask of 1st order (linear) sobol indices
    mask = np.asarray([int(i) for i in range(len(sobol_idx)) if sobol_idx[i].shape[0] == order])

    # extract from dataset
    sobol_1st = sobol[mask, :]
    sobol_idx_1st = np.vstack([sobol_idx[i] for i in mask])

    # sort sobol indices according to parameter indices in ascending order
    sort_idx = np.argsort(sobol_idx_1st, axis=0)[:, 0]
    sobol_1st = sobol_1st[sort_idx, :]
    sobol_idx_1st = sobol_idx_1st[sort_idx, :]

    return sobol_1st, sobol_idx_1st
>>>>>>> fd0e45a3

from .grid import *


def run_reg_adaptive_E_gPC(pdf_type, pdf_shape, limits, func, args=(), fname=None,
                           order_start=0, order_end=10, interaction_order_max=None, eps=1E-3, print_out=False,
                           seed=None, do_mp=False, n_cpu=4, dispy=False, dispy_sched_host='localhost',
                           random_vars='', hdf5_geo_fn=''):
    """  
    Perform adaptive regression approach based on leave one out cross validation error estimation.
    
    Parameters
    ----------
    random_vars: list of str
        string labels of the random variables
    pdf_type: list
        type of probability density functions of input parameters,
        i.e. ["beta", "norm",...]
    pdf_shape: list of lists
        shape parameters of probability density functions
        s1=[...] "beta": p, "norm": mean
        s2=[...] "beta": q, "norm": std
        pdf_shape = [s1,s2]
    limits: list of lists
        upper and lower bounds of random variables (only "beta")
        a=[...] "beta": lower bound, "norm": n/a define 0
        b=[...] "beta": upper bound, "norm": n/a define 0
        limits = [a,b]
    func: function
        the objective function to be minimized
        func(x,*args)
    args: tuple, optional, default=()
        extra arguments passed to function
        i.e. f(x,*args)
    fname: str, optional, default=None
        if fname exists, reg_obj will be created from it
        if not exist, it will be created
    order_start: int, optional, default=0
        initial gpc expansion order
    order_end: int, optional, default=10
        maximum gpc expansion order
    interaction_order_max: int, optional, defailt=None
        define maximum interaction order of parameters
        if None, perform all interactions
    eps: float, optional, default=1E-3
        relative mean error bound of leave one out cross validation
    print_out: boolean, optional, default=False
        boolean value that determines if to print output the iterations and subiterations
    seed: int, optional, default=None
        seeding point to replicate random grids
    do_mp: boolean, optional, default=False
        boolean value that determines if to do each func(x,*args) in each iteration with parmap.starmap(func)
    n_cpu: int, optional, default=4
        if multiprocessing is enabled, utilize n_cpu cores
    dispy: boolean, optional, default=False
        boolean value that determines if to compute function with dispy cluster
    dispy_sched_host: str, optional, default='localhost'
        host name where dispyscheduler will be running
    hdf5_geo_fn: str, optional, default=''
        hdf5 filename with spatial information: /mesh/elm/*

    Returns
    -------
    gobj: gpc object
        gpc object
    res: [N_grid x N_out] np.ndarray
        function values at grid points of the N_out output variables
    """
    try:
        # handle input parameters
        i_grid = 0
        i_iter = 0
        dim = len(pdf_type)
        order = order_start
        run_subiter = True

        if not interaction_order_max:
            interaction_order_max = dim

        config_fname, subject, results_fname, _, _, _ = args

        with open(config_fname, 'r') as f:
            config = yaml.load(f)

        mesh_fn = subject.mesh[config['mesh_idx']]['fn_mesh_msh']

        setproctitle.setproctitle("run_reg_adaptive_E_gPC_" + results_fname[-5:])

        skin_surface = get_skin_surface(mesh_fn)

        # TODO: encapsulate?
        if dispy:
            cluster = get_dispy_cluster(dispy_sched_host, func)

        if fname:
            # if .yaml does exist: load from .yaml file
            if os.path.exists(fname):
                print(results_fname + ": Loading reg_obj from file: " + fname)
                reg_obj = read_gpc_obj(fname)

            # if not: create reg_obj, save to .yaml file
            else:
                # re-initialize reg object with appropriate number of grid-points
                N_coeffs = calc_num_coeffs_sparse([order_start] * len(random_vars), order_start, interaction_order_max,
                                                  len(random_vars))
                # make initial grid
                grid_init = RandomGrid(pdf_type, pdf_shape, limits, np.ceil(1.2 * N_coeffs))

                # calculate grid
                reg_obj = Reg(pdf_type,
                             pdf_shape,
                             limits,
                             order * np.ones(dim),
                             order_max=order,
                             interaction_order=interaction_order_max,
                             grid=grid_init,
                             random_vars=random_vars)

                write_gpc_obj(reg_obj, fname)

        else:
            # make dummy grid
            grid_init = RandomGrid(pdf_type, pdf_shape, limits, 1, seed=seed)

            # make initial regobj
            reg_obj = Reg(pdf_type,
                         pdf_shape,
                         limits,
                         order * np.ones(dim),
                         order_max=order,
                         interaction_order=interaction_order_max,
                         grid=grid_init,
                         random_vars=random_vars)

        # run simulations on initial grid
        vprint("Iteration #{} (initial grid)".format(i_iter), verbose=reg_obj.verbose)
        vprint("=============", verbose=reg_obj.verbose)

        # initialize list for resulting arrays
        results = [None for _ in range(reg_obj.grid.coords.shape[0])]

        # iterate over grid points
        for index in range(reg_obj.grid.coords.shape[0]):
            # get input parameter for function
            x = [index, reg_obj.grid.coords[index, :]]
            # evaluate function at grid point
            results_func = func(x, *args)

            # append result to solution matrix (RHS)
            try:
                with h5py.File(results_func, 'r') as hdf:
                    hdf_data = hdf['/data/potential'][:]
            except:
                print("Fail on " + results_func)
                continue

            # append to result array
            results.append(hdf_data.flatten())
        # create array
        results = np.vstack(results)

        # increase grid counter by one for next iteration (to not repeat last simulation)
        i_grid = i_grid + 1

        # perform leave one out cross validation
        reg_obj.get_loocv(results)

        vprint("    -> relerror_LOOCV = {}".format(reg_obj.relerror_loocv[-1]), verbose=reg_obj.verbose)

        # main interations (order)
        while (reg_obj.relerror_loocv[-1] > eps) and order < order_end:

            i_iter = i_iter + 1
            order = order + 1

            vprint("Iteration #{}".format(i_iter), verbose=reg_obj.verbose)
            vprint("=============", verbose=reg_obj.verbose)


            # determine new possible polynomials
            poly_idx_all_new = get_multi_indices(dim, order)
            poly_idx_all_new = poly_idx_all_new[np.sum(poly_idx_all_new, axis=1) == order]
            interaction_order_current_max = np.max(poly_idx_all_new)

            # reset current interaction order before subiterations
            interaction_order_current = 1

            # TODO: last working state

            # subiterations (interaction orders)
            while (interaction_order_current <= interaction_order_current_max) and \
                    (interaction_order_current <= interaction_order_max) and \
                    run_subiter:
                print("   Subiteration #{}".format(interaction_order_current))
                print("   ================")

                interaction_order_list = np.sum(poly_idx_all_new > 0, axis=1)

                # filter out polynomials of interaction_order = interaction_order_count
                poly_idx_added = poly_idx_all_new[interaction_order_list == interaction_order_current, :]

                # add polynomials to gpc expansion
                reg_obj.enrich_polynomial_basis(poly_idx_added)

                # generate new grid-points
                # reg_obj.enrich_gpc_matrix_samples(1.2)

                if seed:
                    seed += 1

                n_g_old = reg_obj.grid.coords.shape[0]

                reg_obj.enrich_gpc_matrix_samples(1.2, seed=seed)

                n_g_new = reg_obj.grid.coords.shape[0]
                # n_g_added = n_g_new - n_g_old

                # check if coil position of new grid points are valid and do not lie inside head
                # TODO: adapt this part to 'x' 'y' 'z' 'psi' 'theta' 'phi'...
                if reg_obj.grid.coords.shape[1] >= 9:
                    for i in range(n_g_old, n_g_new):

                        valid_coil_position = False

                        while not valid_coil_position:
                            # get coil transformation matrix
                            coil_trans_mat = \
                                pyfempp.calc_coil_transformation_matrix(LOC_mean=positions_mean[0:3, 3],
                                                                        ORI_mean=positions_mean[0:3, 0:3],
                                                                        LOC_var=reg_obj.grid.coords[i, 4:7],
                                                                        ORI_var=reg_obj.grid.coords[i, 7:10],
                                                                        V=v)
                            # get actual coordinates of magnetic dipole
                            dipole_coords = pyfempp.get_coil_dipole_pos(coil_fn, coil_trans_mat)
                            valid_coil_position = pyfempp.check_coil_position(dipole_coords, skin_surface)

                            # replace bad sample with new one until it works (should actually never be the case)
                            if not valid_coil_position:
                                warnings.warn(results_fname +
                                              ": Invalid coil position found: " + str(reg_obj.grid.coords[i]))
                                reg_obj.replace_gpc_matrix_samples(idx=np.array(i), seed=seed)

                if do_mp:
                    # run repeated simulations
                    x = []
                    if print_out:
                        print(results_fname + \
                              "   Performing simulations #{} to {}".format(i_grid + 1,
                                                                           reg_obj.grid.coords.shape[0]))
                    for i_grid in range(i_grid, reg_obj.grid.coords.shape[0]):
                        x.append([i_grid, reg_obj.grid.coords[i_grid, :]])

                    func_part = partial(func,
                                        mesh_fn=mesh_fn, tensor_fn=tensor_fn,
                                        results_fname=results_fname,
                                        coil_fn=coil_fn,
                                        POSITIONS_mean=positions_mean,
                                        V=v)
                    p = NonDaemonicPool(n_cpu)
                    results_fns = np.array(p.map(func_part, x))
                    p.close()
                    p.join()

                    # append result to solution matrix (RHS)
                    for hdf5_fn in results_fns:
                        try:
                            with h5py.File(hdf5_fn, 'r') as hdf, h5py.File(hdf5_geo_fn, 'r') as hdf_geo:
                                # e = hdf['/mesh/fields/E/value'][:][hdf_geo['/mesh/elm/elm_type'][:] == 2]
                                e = hdf['/data/potential'][:]
                        except Exception:
                            print("Fail on " + hdf5_fn)
                        results = np.vstack([results, e.flatten()])
                        del e

                elif dispy:
                    # compute with dispy cluster
                    assert cluster
                    if print_out:
                        # print("Scheduler connected. Now start dispynodes anywhere in the network")
                        print("   Performing simulations #{} to {}".format(i_grid + 1,
                                                                           reg_obj.grid.coords.shape[0]))
                    # build job list
                    jobs = []
                    for i_grid in range(i_grid, reg_obj.grid.coords.shape[0]):
                        job = cluster.submit([i_grid, reg_obj.grid.coords[i_grid, :]], *(args))
                        job.id = i_grid
                        jobs.append(job)

                    # get results from single jobs
                    results_fns = []
                    for job in jobs:
                        # res = job()
                        results_fns.append(job())
                        if print_out:
                            # print(str(job.id) + " done in " + str(job.end_time - job.start_time))
                            # print(job.stdout)
                            if job.exception is not None:
                                print((job.exception))
                                return

                    for hdf5_fn in results_fns:
                        try:
                            with h5py.File(hdf5_fn, 'r') as hdf:  # , h5py.File(hdf5_geo_fn, 'r') as hdf_geo:
                                # e = hdf['/mesh/fields/E/value'][:][hdf_geo['/mesh/elm/elm_type'][:] == 2]
                                e = hdf['/data/potential'][:]
                        except Exception:
                            print("Fail on " + hdf5_fn)
                        results = np.vstack([results, e.flatten()])
                        del e

                else:  # no multiprocessing
                    for i_grid in range(i_grid, reg_obj.grid.coords.shape[0]):
                        if print_out:
                            print("   Performing simulation #{}".format(i_grid + 1))
                        # read conductivities from grid
                        x = [i_grid, reg_obj.grid.coords[i_grid, :]]

                        # evaluate function at grid point
                        results_fn = func(x, *(args))

                        # append result to solution matrix (RHS)
                        try:
                            with h5py.File(results_fn, 'r') as hdf:  # , h5py.File(hdf5_geo_fn, 'r') as hdf_geo:
                                # e = hdf['/mesh/fields/E/value'][:][hdf_geo['/mesh/elm/elm_type'][:] == 2]
                                e = hdf['/data/potential'][:]
                        except Exception:
                            print("Fail on " + results_fn)
                        results = np.vstack([results, e.flatten()])
                        del e

                # increase grid counter by one for next iteration (to not repeat last simulation)
                i_grid = i_grid + 1

                # perform leave one out cross validation
                reg_obj.LOOCV(results)
                if print_out:
                    print(results_fname + "    -> relerror_LOOCV = {}".format(reg_obj.relerror_loocv[-1]))

                if reg_obj.relerror_loocv[-1] < eps:
                    run_subiter = False

                # increase current interaction order
                interaction_order_current += 1

        if print_out:
            print(results_fname + "DONE ##############################################################")

        if dispy:
            try:
                cluster.close()
            except UnboundLocalError:
                pass

        # save gPC object
        save_gpcobj(reg_obj, fname)

        # save results of forward simulation
        np.save(os.path.splitext(fname)[0] + "_res", results)

    except:
        if dispy:
            try:
                cluster.close()
            except UnboundLocalError:
                pass
        # TODO: print in log file
        exc_type, exc_obj, exc_tb = sys.exc_info()
        fname = os.path.split(exc_tb.tb_frame.f_code.co_filename)[1]
        print(exc_type, fname, exc_tb.tb_lineno)
        sys.exit()
    # return reg_obj


def run_reg_adaptive2(random_vars, pdf_type, pdf_shape, limits, func, args=(), order_start=0, order_end=10,
                      interaction_order_max=None, eps=1E-3, print_out=False, seed=None,
                      save_res_fn=''):
    """
    Perform adaptive regression approach based on leave one out cross validation error estimation.

    Parameters
    ----------
    random_vars: list of str
        string labels of the random variables
<<<<<<< HEAD
    pdf_type: list
        type of probability density functions of input parameters,
        i.e. ["beta", "norm",...]
    pdf_shape: list of lists
        shape parameters of probability density functions
        s1=[...] "beta": p, "norm": mean
        s2=[...] "beta": q, "norm": std
        pdf_shape = [s1,s2]
    limits: list of lists
        upper and lower bounds of random variables (only "beta")
        a=[...] "beta": lower bound, "norm": n/a define 0
        b=[...] "beta": upper bound, "norm": n/a define 0
        limits = [a,b]
    func: function
        the objective function to be minimized
        func(x,*args)
    args: tuple, optional, default=()
        extra arguments passed to function
        i.e. f(x,*args)
    order_start: int, optional, default=0
        initial gpc expansion order
    order_end: int, optional, default=10
        maximum gpc expansion order
    interaction_order_max: int, optional, defailt=None
        define maximum interaction order of parameters
        if None, perform all interactions
    eps: float, optional, default=1E-3
        relative mean error bound of leave one out cross validation
    print_out: boolean, optional, default=False
        boolean value that determines if to print output the iterations and subiterations
    seed: int, optional, default=None
        seeding point to replicate random grids
    save_res_fn: str, optional, default
        hdf5 filename where the output data should be saved
=======
    pdftype : list
              Type of probability density functions of input parameters,
              i.e. ["beta", "norm",...]
    pdfshape : list of lists
               Shape parameters of probability density functions
               s1=[...] "beta": p, "norm": mean
               s2=[...] "beta": q, "norm": std
               pdfshape = [s1,s2]
    limits : list of lists
             Upper and lower bounds of random variables (only "beta")
             a=[...] "beta": lower bound, "norm": n/a define 0
             b=[...] "beta": upper bound, "norm": n/a define 0
             limits = [a,b]
    func : callable func(x,*args)
           The objective function to be minimized.
    args : tuple, optional
           Extra arguments passed to func, i.e. f(x,*args).
    order_start : int, optional
                  Initial gpc expansion order (maximum order)
    order_end : int, optional
                Maximum gpc expansion order to expand to
    interaction_order_max: int
        define maximum interaction order of parameters (default: all interactions)
    eps : float, optional
          Relative mean error of leave one out cross validation
    print_out : boolean, optional
          Print output of iterations and subiterations (True/False)
    seed : int, optional
        Set np.random.seed(seed) in random_grid()
    save_res_fn : string, optional
          If provided, results are saved in hdf5 file
>>>>>>> fd0e45a3

    Returns
    -------
    gobj: gpc object
        gpc object
    res: [N_grid x N_out] np.ndarray
        function values at grid points of the N_out output variables
    """

    # initialize iterators
    matrix_ratio = 1.5
    i_grid = 0
    i_iter = 0
    run_subiter = True
    interaction_order_current = 0
    func_time = None
    read_from_file = None
    dim = len(pdf_type)
    if not interaction_order_max:
        interaction_order_max = dim
    order = order_start
    res_complete = None
    if save_res_fn and n_cpu:
        save_res_fn += 'n_cpu'

    # make dummy grid
    grid_init = RandomGrid(n_cpu, seed=seed)

    # make initial regobn_cpu
    reg_obj = reg(pdf_typen_cpu,
                 pdfshapn_cpu,
                 limits,n_cpu,
                 order * np.ones(dim),
                 order_max=order,
                 interaction_order=interaction_order_max,
                 grid=grid_init)

    # determine number of coefficients
    N_coeffs = reg_obj.poly_idx.shape[0]

    # make initial grid
<<<<<<< HEAD
    grid_init = randomgrid(pdf_type, pdf_shape, limits, np.ceil(1.2 * N_coeffs), seed=seed)
=======
    grid_init = randomgrid(pdftype, pdfshape, limits, np.ceil(1.2 * n_c_init), seed=seed)
>>>>>>> fd0e45a3

    # re-initialize reg object with appropriate number of grid-points
    reg_obj = reg(pdf_type,
                 pdf_shape,
                 limits,
                 order * np.ones(dim),
                 order_max=order,
                 interaction_order=interaction_order_max,
                 grid=grid_init,
                 random_vars=random_vars)

    # run simulations on initial grid
    print("Iteration #{} (initial grid)".format(i_iter))
    print("=============")

    for i_grid in range(i_grid, reg_obj.grid.coords.shape[0]):
        if print_out:
            print("    Performing simulation #{}".format(i_grid + 1))

        if save_res_fn and os.path.exists(save_res_fn):
            try:
                with h5py.File(save_res_fn, 'a') as f:
                    # get datset
                    ds = f['res']
                    # ... then read res from file
                    if i_grid == 0:
                        res_complete = ds[i_grid, :]
                    else:
                        res_complete = np.vstack([res_complete, ds[i_grid, :]])

                    print("Reading data row from " + save_res_fn)
                    # if read from file, skip to next i_grid
                    continue

            except (KeyError, ValueError):
                pass

        # read conductivities from grid
        x = reg_obj.grid.coords[i_grid, :]

        # evaluate function at grid point
        start_time = time.time()
        res = func(x, *(args))
        print(('        function evaluation: ' + str(time.time() - start_time) + 'sec'))
        # append result to solution matrix (RHS)
        if i_grid == 0:
            res_complete = res
            if save_res_fn:
                if os.path.exists(save_res_fn):
                    raise OSError('Given results filename exists.')
                with h5py.File(save_res_fn, 'a') as f:
                    f.create_dataset('res', data=res[np.newaxis, :], maxshape=(None, len(res)))
        else:
            res_complete = np.vstack([res_complete, res])
            if save_res_fn:
                with h5py.File(save_res_fn, 'a') as f:
                    ds = f['res']
                    ds.resize(ds.shape[0] + 1, axis=0)
                    ds[ds.shape[0] - 1, :] = res[np.newaxis, :]

    # increase grid counter by one for next iteration (to not repeat last simulation)
    i_grid = i_grid + 1

    # perform leave one out cross validation for elements that are never nan
    non_nan_mask = np.where(np.all(~np.isnan(res_complete), axis=0))[0]
    reg_obj.nan_elm = np.where(np.any(np.isnan(res_complete), axis=0))[0]
    n_nan = np.sum(np.isnan(res_complete))

    # how many nan-per element? 1 -> all gridpoints are NAN for all elements
    if n_nan > 0:
        nan_ratio_per_elm = np.round(float(n_nan) / len(reg_obj.nan_elm) / res_complete.shape[0], 3)
        if print_out:
<<<<<<< HEAD
            print(("Number of NaN elms: {} from {}, ratio per elm: {}".format(len(reg_obj.nan_elm),
                                                                              res_complete.shape[1],
                                                                              nan_ratio_per_elm)))
    reg_obj.LOOCV(res_complete[:, non_nan_mask])
=======
            print(("Number of NaN elms: {} from {}, ratio per elm: {}".format(len(regobj.nan_elm),
                                                                              res_complete.shape[1],
                                                                              nan_ratio_per_elm)))
    regobj.LOOCV(res_complete[:, non_nan_mask])
>>>>>>> fd0e45a3

    if print_out:
        print(("    -> relerror_LOOCV = {}").format(reg_obj.relerror_loocv[-1]))

    # main interations (order)
    while (reg_obj.relerror_loocv[-1] > eps) and order < order_end:

        i_iter = i_iter + 1
        order = order + 1

        print("Iteration #{}".format(i_iter))
        print("=============")

        # determine new possible polynomials
        poly_idx_all_new = allVL1leq(dim, order)
        poly_idx_all_new = poly_idx_all_new[np.sum(poly_idx_all_new, axis=1) == order]
        interaction_order_current_max = np.max(poly_idx_all_new)

        # reset current interaction order before subiterations
        interaction_order_current = 1

        # subiterations (interaction orders)
        while (interaction_order_current <= interaction_order_current_max) and \
                (interaction_order_current <= interaction_order_max) and \
                run_subiter:

            print("   Subiteration #{}".format(interaction_order_current))
            print("   ================")

            interaction_order_list = np.sum(poly_idx_all_new > 0, axis=1)

            # filter out polynomials of interaction_order = interaction_order_count
            poly_idx_added = poly_idx_all_new[interaction_order_list == interaction_order_current, :]

            # add polynomials to gpc expansion
            reg_obj.enrich_polynomial_basis(poly_idx_added)

            if seed:
                seed += 1
            # generate new grid-points
            reg_obj.enrich_gpc_matrix_samples(matrix_ratio, seed=seed)

            # run simulations
            print(("   " + str(i_grid) + " to " + str(reg_obj.grid.coords.shape[0])))
            for i_grid in range(i_grid, reg_obj.grid.coords.shape[0]):
                if print_out:
                    if func_time:
                        more_text = "Function evaluation took: " + func_time + "s"
                    elif read_from_file:
                        more_text = "Read data row from " + read_from_file
                    else:
                        more_text = None
                    # print "{}, {}   Performing simulation #{:4d} of {:4d}".format(i_iter,
                    #                                                       interaction_order_current,
                    #                                                       i_grid + 1,
                    #                                                       reg_obj.grid.coords.shape[0])
                    fancy_bar("It/Subit: {}/{} Performing simulation".format(i_iter,
                                                                             interaction_order_current),
                              i_grid + 1,
                              reg_obj.grid.coords.shape[0],
                              more_text)

                # try to read from file
                if save_res_fn:
                    try:
                        with h5py.File(save_res_fn, 'a') as f:
                            # get datset
                            ds = f['res']
                            # ... then read res from file
                            if i_grid == 0:
                                res_complete = ds[i_grid, :]
                            else:
                                res_complete = np.vstack([res_complete, ds[i_grid, :]])

                            # print "Read data row from " + save_res_fn
                            read_from_file = save_res_fn
                            func_time = None
                            # if read from file, skip to next i_grid
                            continue

                    except (KeyError, ValueError):
                        pass

                # code below is only exectued if save_res_fn does not contain results for i_grid

                # read conductivities from grid
                x = reg_obj.grid.coords[i_grid, :]

                # evaluate function at grid point
                start_time = time.time()
                res = func(x, *(args))
                # print('   function evaluation: ' + str(time.time() - start) + ' sec\n')
                func_time = str(time.time() - start_time)
                read_from_file = None
                # append result to solution matrix (RHS)
                if i_grid == 0:
                    res_complete = res
                else:
                    res_complete = np.vstack([res_complete, res])

                if save_res_fn:
                    with h5py.File(save_res_fn, 'a') as f:
                        ds = f['res']
                        ds.resize(ds.shape[0] + 1, axis=0)
                        ds[ds.shape[0] - 1, :] = res[np.newaxis, :]

            # increase grid counter by one for next iteration (to not repeat last simulation)
            i_grid = i_grid + 1
            func_time = None
            non_nan_mask = np.where(np.all(~np.isnan(res_complete), axis=0))[0]
            reg_obj.nan_elm = np.where(np.any(np.isnan(res_complete), axis=0))[0]
            n_nan = np.sum(np.isnan(res_complete))

            # how many nan-per element? 1 -> all gridpoints are NAN for all elements
            if n_nan > 0:
                nan_ratio_per_elm = np.round(float(n_nan) / len(reg_obj.nan_elm) / res_complete.shape[0], 3)
                if print_out:
<<<<<<< HEAD
                    print("Number of NaN elms: {} from {}, ratio per elm: {}".format(len(reg_obj.nan_elm),
                                                                                     res_complete.shape[1],
                                                                                     nan_ratio_per_elm))
=======
                    print("Number of NaN elms: {} from {}, ratio per elm: {}".format(len(regobj.nan_elm),
                                                                                     res_complete.shape[1],
                                                                                     nan_ratio_per_elm))

            regobj.LOOCV(res_complete[:, non_nan_mask])

            if print_out:
                print("    -> relerror_LOOCV = {}".format(regobj.relerror_loocv[-1]))
            if regobj.relerror_loocv[-1] < eps:
                run_subiter = False

            # save reg object and results for this subiteration
            if save_res_fn:
                fn_folder, fn_file = os.path.split(save_res_fn)
                fn_file = os.path.splitext(fn_file)[0]
                fn = os.path.join(fn_folder,
                                  fn_file + '_' + str(i_iter).zfill(2) + "_" + str(interaction_order_current).zfill(2))
                save_gpcobj(regobj, fn + '_gpc.pkl')
                np.save(fn + '_results', res_complete)

            # increase current interaction order
            interaction_order_current = interaction_order_current + 1

    return regobj, res_complete

def run_reg_adaptive2_parallel(problem,
                               order_start=0, order_end=10,interaction_order_max=None,eps=1E-3,seed=None,
                               print_out=False, save_res_fn='', n_cpu=1):
    """
    Adaptive regression approach based on leave one out cross validation error
    estimation

    Parameters
    ----------
    problem : an instance of the gpc-problem (= Model + specific parameters)
    random_vars : list of str
        string labels of the random variables
    pdftype : list
              Type of probability density functions of input parameters,
              i.e. ["beta", "norm",...]
    pdfshape : list of lists
               Shape parameters of probability density functions
               s1=[...] "beta": p, "norm": mean
               s2=[...] "beta": q, "norm": std
               pdfshape = [s1,s2]
    limits : list of lists
             Upper and lower bounds of random variables (only "beta")
             a=[...] "beta": lower bound, "norm": n/a define 0
             b=[...] "beta": upper bound, "norm": n/a define 0
             limits = [a,b]
    func : callable func(x,*args)
           The objective function to be minimized.
    args : tuple, optional
           Extra arguments passed to func, i.e. f(x,*args).
    order_start : int, optional
                  Initial gpc expansion order (maximum order)
    order_end : int, optional
                Maximum gpc expansion order to expand to
    interaction_order_max: int
        define maximum interaction order of parameters (default: all interactions)
    eps : float, optional
          Relative mean error of leave one out cross validation
    print_out : boolean, optional
          Print output of iterations and subiterations (True/False)
    seed : int, optional
        Set np.random.seed(seed) in random_grid()
    save_res_fn : string, optional
          If provided, results are saved in hdf5 file
    c_cpu : int
          Number of threads to use in parallel.
          
    Returns
    -------
    gobj : object
           gpc object
    res  : ndarray
           Funtion values at grid points of the N_out output variables
           size: [N_grid x N_out]
    """
    from pygpc.Problem import RandomParameter
    from copy import deepcopy

    # process the Problem parameters
    # since the core of the gpc framework was not adapted
    # to the new named parameters we must revert it the data structure
    # to the previous arrangement (= different array for type,shape,limits
    # and the order determines which variable is represented)
    random_vars = []
    pdftype     = []
    pdfshape    = [[],[]]
    limits      = [[],[]]

    # we need to distinguish between
    # a) random variables
    #    -> They define a random variable with a certain probability distribution.
    #    -> The properties of the distribution are used by the PyGPC framework to
    #       compute scalar samples of the defined distribution
    #    -> The distributions defined here will be replaced by the computed samples
    #       and then passed on to the SimulationModel
    # b) normal model parameters
    #   -> will be passed to the SimulationModel without any modificaiton
    # model
    for key,value in problem.parameters.items():
        if isinstance(value, RandomParameter):
            random_vars.append(key)
            pdftype.append(value.pdftype)
            pdfshape[0].append(value.pdfshape[0])
            pdfshape[1].append(value.pdfshape[1])
            limits[0].append(value.limits[0])
            limits[1].append(value.limits[1])

    # initialize iterators
    matrix_ratio = 1.5
    i_grid = 0
    i_iter = 0
    run_subiter = True
    interaction_order_current = 0
    func_time = None
    read_from_file = None
    dim = len(random_vars)
    if not interaction_order_max:
        interaction_order_max = dim
    order = order_start
    res_complete = None
    if save_res_fn and save_res_fn[-5:] != '.hdf5':
        save_res_fn += '.hdf5'

    # make dummy grid
    grid_init = randomgrid(pdftype, pdfshape, limits, 1, seed=seed)

    # make initial regobj
    regobj = reg(pdftype,
                 pdfshape,
                 limits,
                 order * np.ones(dim),
                 order_max=order,
                 interaction_order=interaction_order_max,
                 grid=grid_init)

    # determine number of coefficients
    n_c_init = regobj.poly_idx.shape[0]

    # make initial grid
    grid_init = randomgrid(pdftype, pdfshape, limits, np.ceil(1.2*n_c_init), seed=seed)

    # re-initialize reg object with appropriate number of grid-points
    regobj = reg(pdftype,
                 pdfshape,
                 limits,
                 order * np.ones(dim),
                 order_max=order,
                 interaction_order=interaction_order_max,
                 grid=grid_init,
                 random_vars=random_vars)

    # run simulations on initial grid
    print("Iteration #{} (initial grid)".format(i_iter))
    print("=============")

    # read conductivities from grid
    base_grid = regobj.grid.coords[0:regobj.grid.coords.shape[0], :]
    n_base_grid  = len(base_grid)

    if print_out:
        print("    Performing simulations {} to {}".format(i_grid + 1, n_base_grid))

    # setting up parallelization
    n_cpu_available = multiprocessing.cpu_count()
    n_cpu = min(n_cpu, n_cpu_available)

    # setup thread pool and run
    # use a process queue to assign persistent, unique IDs to the processes in the pool
    process_manager = multiprocessing.Manager()
    process_queue = process_manager.Queue()
    for i in range(0, n_cpu ):
        process_queue.put(i)

    worker_objs = []
    global_task_counter = process_manager.Value('i', 0)     # global counter used by all threads to keep track of the progress
    global_lock    = process_manager.RLock()                 # necessary to synchronize read/write access to serialized results
    seq_num = 0

    # create worker objects that will evaluate the function
    for random_var_instances in base_grid:
        # we need a new copy of the parameters dictionary for each worker-object
        parameters = deepcopy(problem.parameters)
        # setup context (let the process know which iteration, interaction order etc.)
        context = {
            'global_task_ctr': global_task_counter,
            'seq_number': seq_num,
            'lock': global_lock,
            'i_iter': i_iter,
            'i_grid': i_grid,
            'max_grid': n_base_grid,
            'interaction_order_current': interaction_order_current,
            'save_res_fn': save_res_fn
        }
        # replace random vars of the Problem with single instances
        # determined by the PyGPC framework:
        # assign the instances of the random_vars to the respective
        # entries of the dictionary
        # -> As a result we have the same keys in the dictionary but
        #    no RandomParameters anymore but a sample from the defined PDF.
        for i in range(0, len(random_var_instances)):
            parameters[random_vars[i]] = random_var_instances[i] # ASSUMPTION: the order of the random vars did not change!

        worker_objs.append( problem.modelClass(parameters, context) )
        i_grid += 1
        seq_num += 1

    # assign the worker objects to the processes; execute them in parallel
    start_time = time.time()
    process_pool = multiprocessing.Pool(n_cpu, Worker.init, (process_queue,))
    res = process_pool.map(Worker.run, worker_objs)  # the map-function deals with chunking the data

    print(('        parallel function evaluation: ' + str(time.time() - start_time) + 'sec'))

    # initialize the result array with the correct size and set the elements according to their order
    # (the first element in 'res' might not necessarily be the result of the first Process/i_grid)
    res_complete = [None]*n_base_grid
    for result in res:
        res_complete[ result[0] ] = result[1]

    res_complete = np.array( res_complete )

    # ensure that the grid-counter is forwareded to the first new position
    i_grid = n_base_grid

    # perform leave one out cross validation for elements that are never nan
    non_nan_mask = np.where(np.all(~np.isnan(res_complete), axis=0))[0]
    regobj.nan_elm = np.where(np.any(np.isnan(res_complete), axis=0))[0]
    n_nan = np.sum(np.isnan(res_complete))

    # how many nan-per element? 1 -> all gridpoints are NAN for all elements
    if n_nan > 0:
        nan_ratio_per_elm = np.round(float(n_nan) / len(regobj.nan_elm) / res_complete.shape[0], 3)
        if print_out:
            print(("Number of NaN elms: {} from {}, ratio per elm: {}".format(len(regobj.nan_elm),
                                                                     res_complete.shape[1],
                                                                     nan_ratio_per_elm)))

    regobj.LOOCV(res_complete[:, non_nan_mask])

    if print_out:
        print(("    -> relerror_LOOCV = {}").format(regobj.relerror_loocv[-1]))

    # main interations (order)
    while (regobj.relerror_loocv[-1] > eps) and order < order_end:

        i_iter = i_iter + 1
        order = order + 1

        print("Iteration #{}".format(i_iter))
        print("=============")

        # determine new possible polynomials
        poly_idx_all_new = allVL1leq(dim, order)
        poly_idx_all_new = poly_idx_all_new[np.sum(poly_idx_all_new, axis=1) == order]
        interaction_order_current_max = np.max(poly_idx_all_new)

        # reset current interaction order before subiterations
        interaction_order_current = 1

        # subiterations (interaction orders)
        while (interaction_order_current <= interaction_order_current_max) and \
                (interaction_order_current <= interaction_order_max) and \
                run_subiter:

            print("   Subiteration #{}".format(interaction_order_current))
            print("   ================")

            interaction_order_list = np.sum(poly_idx_all_new > 0, axis=1)

            # filter out polynomials of interaction_order = interaction_order_count
            poly_idx_added = poly_idx_all_new[interaction_order_list == interaction_order_current, :]

            # add polynomials to gpc expansion
            regobj.enrich_polynomial_basis(poly_idx_added)

            if seed:
                seed += 1
            # generate new grid-points
            regobj.enrich_gpc_matrix_samples(matrix_ratio, seed=seed)

            # run simulations
            print(("   Performing simulations " + str(i_grid + 1) + " to " + str(regobj.grid.coords.shape[0])))

            # read conductivities from grid
            grid_new   = regobj.grid.coords[ int(i_grid):int(len( regobj.grid.coords ))]
            grid_new   = grid_new.tolist() # grid_new_chunks has trouble with the nbdarray returned by regobj.grid.coords
            n_grid_new = len( grid_new )

            # create worker objects that will evaluate the function
            worker_objs = []
            global_task_counter.value = 0    # since we re-use the  global counter, we need to reset it first
            seq_num = 0

            for random_var_instances in grid_new:
                parameters = deepcopy(problem.parameters)
                # setup context (let the process know which iteration, interaction order etc.)
                context = {
                    'global_task_ctr': global_task_counter,
                    'lock': global_lock,
                    'seq_number' : seq_num,
                    'i_iter': i_iter,
                    'i_grid': i_grid,
                    'max_grid' : n_grid_new,
                    'interaction_order_current': interaction_order_current,
                    'save_res_fn': save_res_fn
                }

                # assign the instances of the random_vars to the respective
                # replace random vars of the Problem with single instances
                # determined by the PyGPC framework:
                # assign the instances of the random_vars to the respective
                # entries of the dictionary
                # -> As a result we have the same keys in the dictionary but
                #    no RandomParameters anymore but a sample from the defined PDF.
                for i in range(0, len(random_var_instances)):
                    parameters[random_vars[i]] = random_var_instances[i]  # ASSUMPTION: the order of the random vars did not change!

                worker_objs.append( problem.modelClass(parameters, context ) )
                i_grid += 1
                seq_num += 1

            # assign the worker objects to the processes; execute them in parallel
            start_time = time.time()
            res_new_list = process_pool.map(Worker.run, worker_objs) # the map-function deals with chunking the data

            # initialize the result array with the correct size and set the elements according to their order
            # (the first element in 'res' might not necessarily be the result of the first Process/i_grid)
            res = [None] * n_grid_new
            for result in res_new_list:
                res[result[0]] = result[1]

            res = np.array(res)


            print('   parallel function evaluation: ' + str(time.time() - start_time) + ' sec\n')

            # append result to solution matrix (RHS)
            if i_grid == 0:
                res_complete = res
            else:
                res_complete = np.vstack([res_complete, res])

            i_grid = regobj.grid.coords.shape[0]

            non_nan_mask = np.where(np.all(~np.isnan(res_complete), axis=0))[0]
            regobj.nan_elm = np.where(np.any(np.isnan(res_complete), axis=0))[0]
            n_nan = np.sum(np.isnan(res_complete))

            # how many nan-per element? 1 -> all gridpoints are NAN for all elements
            if n_nan > 0:
                nan_ratio_per_elm = np.round(float(n_nan) / len(regobj.nan_elm) / res_complete.shape[0], 3)
                if print_out:
                    print("Number of NaN elms: {} from {}, ratio per elm: {}".format(len(regobj.nan_elm),
                                                                             res_complete.shape[1],
                                                                             nan_ratio_per_elm))
# DEBUG
#            print res_complete[:, non_nan_mask]
#            flat = res_complete.flatten()
#            print ">>>> MEAN OF CURRENT RESULTS MATRIX"
#            print np.mean(flat)
# DEBUG END
>>>>>>> fd0e45a3

            reg_obj.LOOCV(res_complete[:, non_nan_mask])

            if print_out:
                print("    -> relerror_LOOCV = {}".format(reg_obj.relerror_loocv[-1]))
            if reg_obj.relerror_loocv[-1] < eps:
                run_subiter = False

            # save reg object and results for this subiteration
            if save_res_fn:
                fn_folder, fn_file = os.path.split(save_res_fn)
                fn_file = os.path.splitext(fn_file)[0]
                fn = os.path.join(fn_folder,
                                  fn_file + '_' + str(i_iter).zfill(2) + "_" + str(interaction_order_current).zfill(2))
                save_gpcobj(reg_obj, fn + '_gpc.pkl')
                np.save(fn + '_results', res_complete)

            # increase current interaction order
            interaction_order_current = interaction_order_current + 1
    return reg_obj, res_complete

<<<<<<< HEAD
=======
    process_pool.close()
    process_pool.join()

    return regobj, res_complete

#%%############################################################################
# gpc object class
###############################################################################

class gpc:
    def __init__(self):
        """ Initialize gpc class """
        self.random_vars = []
        self.pdfshape = []
        self.pdftype = []
        self.poly = []
        self.poly_idx = []
        self.DIM = []
        self.poly_norm = []
        self.poly_norm_basis = []
        self.order = []
        self.limits = []
        self.N_poly = []
        self.mean_random_vars = []

    def setup_polynomial_basis(self):
        """ Setup polynomial basis functions for a maximum order expansion """
        #print 'Setup polynomial basis functions ...'
        # Setup list of polynomials and their coefficients up to the desired order
        #
        #  poly    |     DIM_1     DIM_2    ...    DIM_M
        # -----------------------------------------------
        # Poly_1   |  [coeffs]  [coeffs]   ...  [coeffs]          
        # Poly_2   |  [coeffs]  [coeffs]   ...  [coeffs]
        #   ...    |  [coeffs]  [coeffs]   ...   [0]
        #   ...    |  [coeffs]  [coeffs]   ...   [0]
        #   ...    |  [coeffs]  [coeffs]   ...   ...
        # Poly_No  |   [0]      [coeffs]   ...   [0]
        #
        # size: [Max individual order x DIM]   (includes polynomials also not used)
        
        Nmax = int(np.max(self.order))
        
        # 2D list of polynomials (lookup)
        self.poly      = [[0 for x in range(self.DIM)] for x in range(Nmax+1)]
        
        # 2D array of polynomial normalization factors (lookup)
        # [Nmax+1 x DIM]
        self.poly_norm = np.zeros([Nmax+1,self.DIM])
        
        for i_DIM in range(self.DIM):
            for i_order in range(Nmax+1):
                if self.pdftype[i_DIM] == "beta": 
                    p = self.pdfshape[0][i_DIM] # beta-distr: alpha=p /// jacobi-poly: alpha=q-1  !!!
                    q = self.pdfshape[1][i_DIM] # beta-distr: beta=q  /// jacobi-poly: beta=p-1   !!!
                        
                    # determine polynomial normalization factor
                    beta_norm = (scipy.special.gamma(q)*scipy.special.gamma(p)/scipy.special.gamma(p+q)*(2.0)**(p+q-1))**(-1)
                    jacobi_norm = 2**(p+q-1) / (2.0*i_order+p+q-1)*scipy.special.gamma(i_order+p)*scipy.special.gamma(i_order+q) / (scipy.special.gamma(i_order+p+q-1)*scipy.special.factorial(i_order))
                    self.poly_norm[i_order,i_DIM] = (jacobi_norm * beta_norm)
                        
                    # add entry to polynomial lookup table
                    self.poly[i_order][i_DIM] = scipy.special.jacobi(i_order, q-1, p-1, monic=0)/np.sqrt(self.poly_norm[i_order,i_DIM]) 
                    
#==============================================================================
#                     alpha = self.pdfshape[0][i_DIM]-1 # here: alpha' = p-1
#                     beta = self.pdfshape[1][i_DIM]-1  # here: beta' = q-1
#                         
#                     # determine polynomial normalization factor
#                     beta_norm = (scipy.special.gamma(beta+1)*scipy.special.gamma(alpha+1)/scipy.special.gamma(beta+1+alpha+1)*(2.0)**(beta+1+alpha+1-1))**(-1)
#                     jacobi_norm = 2**(alpha+beta+1) / (2.0*i_order+alpha+beta+1)*scipy.special.gamma(i_order+alpha+1)*scipy.special.gamma(i_order+beta+1) / (scipy.special.gamma(i_order+alpha+beta+1)*scipy.special.factorial(i_order))
#                     self.poly_norm[i_order,i_DIM] = (jacobi_norm * beta_norm)
#                         
#                     # add entry to polynomial lookup table
#                     self.poly[i_order][i_DIM] = scipy.special.jacobi(i_order, beta, alpha, monic=0) # ! alpha beta changed definition in scipy!                  
#==============================================================================
                    
                if self.pdftype[i_DIM] == "normal" or self.pdftype[i_DIM] == "norm":
                        
                    # determine polynomial normalization factor
                    hermite_norm = scipy.special.factorial(i_order)
                    self.poly_norm[i_order,i_DIM] = hermite_norm
                        
                    # add entry to polynomial lookup table
                    self.poly[i_order][i_DIM] = scipy.special.hermitenorm(i_order, monic=0)/np.sqrt(self.poly_norm[i_order,i_DIM]) 
                        
        
        # Determine 2D multi-index array (order) of basis functions w.r.t. 2D array
        # of polynomials self.poly
        #
        # poly_idx |     DIM_1       DIM_2       ...    DIM_M
        # -------------------------------------------------------
        # basis_1  |  [order_D1]  [order_D2]     ...  [order_DM]    
        # basis_2  |  [order_D1]  [order_D2]     ...  [order_DM]
        #  ...     |  [order_D1]  [order_D2]     ...  [order_DM]
        #  ...     |  [order_D1]  [order_D2]     ...  [order_DM]
        #  ...     |  [order_D1]  [order_D2]     ...  [order_DM]
        # basis_Nb |  [order_D1]  [order_D2]     ...  [order_DM]
        #
        # size: [No. of basis functions x DIM]
        
        # generate multi-index list up to maximum order
        if self.DIM == 1:
            self.poly_idx = np.array([np.linspace(0,self.order_max,self.order_max+1)]).astype(int).transpose()
        else:
            self.poly_idx = allVL1leq(self.DIM, self.order_max)
            
        
        for i_DIM in range(self.DIM):
            # add multi-indexes to list when not yet included
            if self.order[i_DIM] > self.order_max:
                poly_add_dim = np.linspace(self.order_max+1, self.order[i_DIM], self.order[i_DIM]-(self.order_max+1) + 1)
                poly_add_all = np.zeros([poly_add_dim.shape[0],self.DIM])
                poly_add_all[:,i_DIM] = poly_add_dim               
                self.poly_idx = np.vstack([self.poly_idx,poly_add_all.astype(int)])
            # delete multi-indexes from list when they exceed individual max order of parameter     
            elif self.order[i_DIM] < self.order_max:    
                self.poly_idx = self.poly_idx[self.poly_idx[:,i_DIM]<=self.order[i_DIM],:]
                
        # Consider interaction order (filter out multi-indices exceeding it)
        if self.interaction_order < self.DIM:        
            self.poly_idx = self.poly_idx[np.sum(self.poly_idx>0,axis=1)<=self.interaction_order,:]        
        
        self.N_poly = self.poly_idx.shape[0]
           
#==============================================================================
#         x1 = [np.array(range(self.order[i]+1)) for i in range(self.DIM)]
#         self.poly_idx = []
#         
#         for element in itertools.product(*x1):
#             if np.sum(element) <= self.maxorder:
#                 self.poly_idx.append(element)
#                 
#         self.poly_idx = np.array(self.poly_idx) 
#==============================================================================
        
#==============================================================================
#         x1 = [np.array(range(self.order[i]+1)) for i in range(self.DIM)]
#         order_idx    = misc.combvec(x1)
#         
#         # filter for individual maximum expansion order
#         for i in range(self.DIM):
#             order_idx = order_idx[order_idx[:,i] <= self.order[i]]
# 
#         # filter for total maximum order
#         self.poly_idx = order_idx[np.sum(order_idx,axis = 1) <= self.order_max]
#==============================================================================
        
        # construct array of scaling factors to normalize basis functions <psi^2> = int(psi^2*p)dx
        # [Npolybasis x 1]
        self.poly_norm_basis = np.ones([self.poly_idx.shape[0],1])
        for i_poly in range(self.poly_idx.shape[0]):
            for i_DIM in range(self.DIM):
                self.poly_norm_basis[i_poly] *= self.poly_norm[self.poly_idx[i_poly, i_DIM], i_DIM]
    
    def enrich_polynomial_basis(self, poly_idx_added):
        """ Enrich polynomial basis functions and add new columns to gpc matrix

        enrich_polynomial_basis(poly_idx_added)

        Parameters:
        ----------------------------------
        poly_idx_added: np.array of int [N_poly_added x DIM]
            array of added polynomials (order)
        """

        # determine if polynomials in poly_idx_added are already present in self.poly_idx if so, delete them
        poly_idx_tmp = []
        for new_row in poly_idx_added:
            not_in_poly_idx = True
            for row in self.poly_idx:
                if np.allclose(row, new_row):
                    not_in_poly_idx = False
            if not_in_poly_idx:
                poly_idx_tmp.append(new_row)
        
        # if all polynomials are already present end routine
        if len(poly_idx_tmp) == 0:        
            return
        else:            
            poly_idx_added = np.vstack(poly_idx_tmp)
        
        # determine highest order added        
        order_max_added = np.max(np.max(poly_idx_added))
        
        # get current maximum order 
        order_max_current = len(self.poly)-1
        
        # Append list of polynomials and their coefficients up to the desired order
        #
        #  poly    |     DIM_1     DIM_2    ...    DIM_M
        # -----------------------------------------------
        # Poly_1   |  [coeffs_old]  [coeffs_old]   ...  [coeffs_old]          
        # Poly_2   |  [coeffs_old]  [coeffs_old]   ...  [coeffs_old]
        #   ...    |  [coeffs_old]  [coeffs_old]   ...  [coeffs_old]
        #   ...    |  [coeffs_old]  [coeffs_old]   ...  [coeffs_old]
        #   ...    |      ...           ...        ...      ...
        # Poly_No  |  [coeffs_new]  [coeffs_new]   ...  [coeffs_new]
        #
        # size: [Max order x DIM]
        
        # preallocate new rows to polynomial lists
        for i in range(order_max_added-order_max_current):
            self.poly.append([0 for x in range(self.DIM)])
            self.poly_norm = np.vstack([self.poly_norm, np.zeros(self.DIM)])
                
        for i_DIM in range(self.DIM):
            for i_order in range(order_max_current+1,order_max_added+1):
                if self.pdftype[i_DIM] == "beta":
                    p = self.pdfshape[0][i_DIM]
                    q = self.pdfshape[1][i_DIM]
                        
                    # determine polynomial normalization factor
                    beta_norm = (scipy.special.gamma(p)*scipy.special.gamma(q)/
                                 scipy.special.gamma(p+q)*(2.0)**(p+q-1))**(-1) # 1/B(p,q)
                    jacobi_norm = 2**(p+q-1) / \
                                  (2.0*i_order+q+p-1)*scipy.special.gamma(i_order+q)*scipy.special.gamma(i_order+p) / \
                                  (scipy.special.gamma(i_order+q+p-1)*scipy.special.factorial(i_order))
                    self.poly_norm[i_order,i_DIM] = (jacobi_norm * beta_norm)
                        
                    # add entry to polynomial lookup table
                    self.poly[i_order][i_DIM] = scipy.special.jacobi(i_order, q-1, p-1, monic=0)/\
                                                np.sqrt(self.poly_norm[i_order,i_DIM])
                    # ! beta = p-1 and alpha=q-1 (consider definition in scipy.special.jacobi !!)
                    
                if self.pdftype[i_DIM] == "normal" or self.pdftype[i_DIM] == "norm":
                        
                    # determine polynomial normalization factor
                    hermite_norm = scipy.special.factorial(i_order)
                    self.poly_norm[i_order, i_DIM] = hermite_norm
                        
                    # add entry to polynomial lookup table
                    self.poly[i_order][i_DIM] = scipy.special.hermitenorm(i_order, monic=0)/np.sqrt(self.poly_norm[i_order,i_DIM]) 
        
        # append new multi-indexes to old poly_idx array
        self.poly_idx = np.vstack([self.poly_idx, poly_idx_added])
        #self.poly_idx = unique_rows(self.poly_idx)
        self.N_poly = self.poly_idx.shape[0]
        
        # extend array of scaling factors to normalize basis functions <psi^2> = int(psi^2*p)dx
        # [Npolybasis x 1]
        N_poly_new = poly_idx_added.shape[0]
        poly_norm_basis_new = np.ones([N_poly_new,1])
        for i_poly in range(N_poly_new):
            for i_DIM in range(self.DIM):
                poly_norm_basis_new[i_poly] *= self.poly_norm[poly_idx_added[i_poly, i_DIM], i_DIM]
        
        self.poly_norm_basis = np.vstack([self.poly_norm_basis, poly_norm_basis_new])
        
        # append new columns to gpc matrix [N_grid x N_poly_new]
        A_new_columns = np.zeros([self.N_grid, N_poly_new])
        for i_poly_new in range(N_poly_new):
            A1 = np.ones(self.N_grid)
            for i_DIM in range(self.DIM):
                A1 *= self.poly[poly_idx_added[i_poly_new][i_DIM]][i_DIM](self.grid.coords_norm[:, i_DIM])
            A_new_columns[:, i_poly_new] = A1
        
        self.A = np.hstack([self.A, A_new_columns])
        self.Ainv = np.linalg.pinv(self.A)
    
    def enrich_gpc_matrix_samples(self, N_samples_N_poly_ratio, seed=[]):
        """ Add sample points according to input pdfs to grid and enrich the gpc matrix such that the ratio of
        rows/columns is N_samples_N_poly_ratio

        enrich_gpc_matrix_samples(N_samples_N_poly_ratio, seed=[]):

        Parameters:
        ----------------------------------
        N_samples_N_poly_ratio: float
            Ratio between number of samples and number of polynomials the matrix will be enriched until
        seed (optional): float
            Random seeding point
        """
        
        # Number of new grid points
        N_grid_new = int(np.ceil(N_samples_N_poly_ratio * self.A.shape[1] - self.A.shape[0]))
        
        if N_grid_new > 0:
            # Generate new grid points
            newgridpoints = randomgrid(self.pdftype, self.pdfshape, self.limits, N_grid_new, seed=seed)
            
            # append points to existing grid
            self.grid.coords = np.vstack([self.grid.coords, newgridpoints.coords])
            self.grid.coords_norm = np.vstack([self.grid.coords_norm, newgridpoints.coords_norm])
            self.N_grid = self.grid.coords.shape[0]
            
            # determine new row of gpc matrix
            a = np.zeros([N_grid_new, self.N_poly])
            for i_poly in range(self.N_poly):
                a1 = np.ones(N_grid_new)
                for i_DIM in range(self.DIM):
                    a1 *= self.poly[self.poly_idx[i_poly][i_DIM]][i_DIM](newgridpoints.coords_norm[:, i_DIM])
                a[:, i_poly] = a1
            
            # append new row to gpc matrix    
            self.A = np.vstack([self.A, a])
            
            # invert gpc matrix Ainv [N_basis x N_grid]
            self.Ainv = np.linalg.pinv(self.A)

    def replace_gpc_matrix_samples(self, idx, seed):
        """ Replace distinct sample points from the gpc matrix

        replace_gpc_matrix_samples(idx, seed=seed)

        Parameters:
        ----------------------------------
        idx: np.array of int
            array of grid indices of obj.grid.coords[idx,:] which are going to be replaced
            (rows of gPC matrix will be replaced by new ones)
        seed (optional): float
            Random seeding point
        """

        # Generate new grid points
        newgridpoints = randomgrid(self.pdftype, self.pdfshape, self.limits, idx.size, seed=seed)

        # append points to existing grid
        self.grid.coords[idx, :] = newgridpoints.coords
        self.grid.coords_norm[idx, :] = newgridpoints.coords_norm
        self.N_grid = self.grid.coords.shape[0]

        # determine new row of gpc matrix
        a = np.zeros([idx.size, self.N_poly])
        for i_poly in range(self.N_poly):
            a1 = np.ones(idx.size)
            for i_DIM in range(self.DIM):
                a1 *= self.poly[self.poly_idx[i_poly][i_DIM]][i_DIM](newgridpoints.coords_norm[:, i_DIM])
            a[:, i_poly] = a1

        # append new row to gpc matrix
        self.A[idx,:] = a

        # invert gpc matrix Ainv [N_basis x N_grid]
        self.Ainv = np.linalg.pinv(self.A)

    def construct_gpc_matrix(self):
        """ Construct the gpc matrix self.A [N_grid x N_poly] and invert it using the Moore Penrose pseudo inverse self.Ainv """

        #print 'Constructing gPC matrix ...'
        self.A = np.zeros([self.N_grid,self.N_poly])
        
        for i_poly in range(self.N_poly):
            A1 = np.ones(self.N_grid)
            for i_DIM in range(self.DIM):
                A1 *= self.poly[self.poly_idx[i_poly][i_DIM]][i_DIM](self.grid.coords_norm[:,i_DIM])
            self.A[:,i_poly] = A1
        
        # invert gpc matrix Ainv [N_basis x N_grid]
        self.Ainv  = np.linalg.pinv(self.A)    

#%%############################################################################
# Postprocessing methods
###############################################################################
    def mean(self,coeffs):
        """ Calculate the expected value

        mean = mean(coeffs)

        Parameters:
        ----------------------------------
        coeffs: np.array of float [N_coeffs x N_out]
            gpc coefficients

        Returns:
        ----------------------------------
        mean: np.array of float [1 x N_out]
            mean
        """

        mean = coeffs[0,:]
        mean = mean[np.newaxis,:]
        return mean
        
    def std(self, coeffs):
        """ Calculate the standard deviation

        std = std(coeffs)

        Parameters:
        ----------------------------------
        coeffs: np.array of float [N_coeffs x N_out]
            gpc coefficients

        Returns:
        ----------------------------------
        std: np.array of float [1 x N_out]
            standard deviation
        """

        # return np.sqrt(np.sum(np.multiply(np.square(self.coeffs[1:,:]),self.poly_norm_basis[1:,:]),axis=0))
        std = np.sqrt(np.sum(np.square(coeffs[1:,:]),axis=0))
        std = std[np.newaxis,:]
        return std
        
    def MC_sampling(self, coeffs, N_samples, output_idx=[]):
        """ Randomly sample the gpc expansion to determine output pdfs in specific points

        xi, y = MC_sampling(coeffs, N_samples, output_idx=[])

        Parameters:
        ----------------------------------
        coeffs: np.array of float [N_coeffs x N_out]
            gpc coefficients
        N_samples: int
            number of random samples drawn from the respective input pdfs
        output_idx (optional): np.array of int [1 x N_out]
            idx of output quantities to consider (Default: all outputs)

        Returns:
        ----------------------------------
        xi: np.array of float [N_samples x DIM]
            generated samples in normalized coordinates
        y: np.array of float [N_samples x N_out]
            gpc solutions
        """

        self.N_out = coeffs.shape[1]
             
        # if output index list is not provided, sample all gpc outputs
        if not output_idx:
            output_idx = np.linspace(0, self.N_out-1, self.N_out)
            output_idx = output_idx[np.newaxis,:]
            
        np.random.seed()        
        
        # generate random samples for each random input variable [N_samples x DIM]
        xi = np.zeros([N_samples, self.DIM])
        for i_DIM in range(self.DIM):
            if self.pdftype[i_DIM] == "beta":
                xi[:, i_DIM] = (np.random.beta(self.pdfshape[0][i_DIM],
                                               self.pdfshape[1][i_DIM], [N_samples, 1])*2.0 - 1)[:, 0]
            if self.pdftype[i_DIM] == "norm" or self.pdftype[i_DIM] == "normal":
                xi[:, i_DIM] = (np.random.normal(0, 1, [N_samples, 1]))[:, 0]
        
        y = self.evaluate(coeffs, xi, output_idx)
        return xi, y

    def evaluate_cpu(self, coeffs, xi, output_idx):
        """ Calculate gpc approximation in points with output_idx and normalized parameters xi (interval: [-1, 1]) on
            the cpu

        y = evaluate(self, coeffs, xi, output_idx)

        example: y = evaluate( [[xi_1_p1 ... xi_DIM_p1] ,
                                [xi_1_p2 ... xi_DIM_p2]],
                                np.array([[0,5,13]])    )

        Parameters:
        ----------------------------------
        coeffs: np.array of float [N_coeffs x N_out]
            gpc coefficients
        xi: np.array of float [1 x DIM]
            point in variable space to evaluate local sensitivity in (normalized coordinates!)
        output_idx (optional): np.array of int [1 x N_out]
            idx of output quantities to consider (Default: all outputs)

        Returns:
        ----------------------------------
        y: np.array of float [N_xi x N_out]
            gpc approximation at normalized coordinates xi
        """

        if len(xi.shape) == 1:
            xi = xi[:, np.newaxis]

        self.N_out = coeffs.shape[1]
        self.N_poly = self.poly_idx.shape[0]

        # if point index list is not provided, evaluate over all points
        if np.array(output_idx).size == 0:
            output_idx = np.linspace(0, self.N_out - 1, self.N_out)
            output_idx = output_idx[np.newaxis, :].astype(int)

        if np.array(output_idx).ndim == 1:
            output_idx = output_idx[np.newaxis, :]

        N_out_eval = output_idx.shape[1]
        N_x = xi.shape[0]

        y = np.zeros([N_x, N_out_eval])
        for i_poly in range(self.N_poly):
            A1 = np.ones(N_x)
            for i_DIM in range(self.DIM):
                A1 *= self.poly[self.poly_idx[i_poly][i_DIM]][i_DIM](xi[:, i_DIM])
            y += np.outer(A1, coeffs[i_poly, output_idx])
        return y

    def evaluate_gpu(self, coeffs, xi, output_idx):
        """ Calculate gpc approximation in points with output_idx and normalized parameters xi (interval: [-1, 1]) on
            the gpu

        y = evaluate(self, coeffs, xi, output_idx)

        example: y = evaluate( [[xi_1_p1 ... xi_DIM_p1] ,
                                [xi_1_p2 ... xi_DIM_p2]],
                                np.array([[0,5,13]])    )

        Parameters:
        ----------------------------------
        coeffs: np.array of float [N_coeffs x N_out]
            gpc coefficients
        xi: np.array of float [1 x DIM]
            point in variable space to evaluate local sensitivity in (normalized coordinates!)
        output_idx (optional): np.array of int [1 x N_out]
            idx of output quantities to consider (Default: all outputs)

        Returns:
        ----------------------------------
        y: np.array of float [N_xi x N_out]
            gpc approximation at normalized coordinates xi
        """
        # FIXME: is output_idx needed?
        # initialize matrices # FIXME: Save poly_idx as np.int32
        polynomial_index = self.poly_idx.astype(np.int32)
        y = np.zeros([xi.shape[0], coeffs.shape[1]])

        # transform list of lists of polynom objects into np.ndarray # FIXME: save polynom objects as np.ndarray
        number_of_variables = len(self.poly[0])
        highest_degree = len(self.poly)
        number_of_polynomial_coeffs = number_of_variables * (highest_degree + 1) * (highest_degree + 2) / 2
        polynomial_coeffs = np.empty([number_of_polynomial_coeffs])
        for degree in range(highest_degree):
            degree_offset = number_of_variables * degree * (degree + 1) / 2
            single_degree_coeffs = np.empty([degree + 1, number_of_variables])
            for var in range(number_of_variables):
                single_degree_coeffs[:, var] = np.flipud(self.poly[degree][var].c)
            polynomial_coeffs[degree_offset:degree_offset + single_degree_coeffs.size] = \
                single_degree_coeffs.flatten(order='C')

        # handle pointer
        polynomial_coeffs_pointer = polynomial_coeffs.ctypes.data_as(ctypes.POINTER(ctypes.c_double))
        polynomial_index_pointer = polynomial_index.ctypes.data_as(ctypes.POINTER(ctypes.c_int))
        xi_pointer = xi.ctypes.data_as(ctypes.POINTER(ctypes.c_double))
        sim_result_pointer = y.ctypes.data_as(ctypes.POINTER(ctypes.c_double))
        sim_coeffs_pointer = coeffs.ctypes.data_as(ctypes.POINTER(ctypes.c_double))
        number_of_xi_size_t = ctypes.c_size_t(xi.shape[0])
        number_of_variables_size_t = ctypes.c_size_t(number_of_variables)
        number_of_psi_size_t = ctypes.c_size_t(coeffs.shape[0])
        highest_degree_size_t = ctypes.c_size_t(highest_degree)
        number_of_result_vectors_size_t = ctypes.c_size_t(coeffs.shape[1])

        # handle shared object
        dll = ctypes.CDLL(os.path.join(os.path.dirname(__file__), 'pckg', 'pce.so'), mode=ctypes.RTLD_GLOBAL)
        cuda_pce = dll.polynomial_chaos_matrix
        cuda_pce.argtypes = [ctypes.POINTER(ctypes.c_double)] + [ctypes.POINTER(ctypes.c_int)] + \
                            [ctypes.POINTER(ctypes.c_double)] * 3 + [ctypes.c_size_t] * 5

        # evaluate CUDA implementation
        cuda_pce(polynomial_coeffs_pointer, polynomial_index_pointer, xi_pointer, sim_result_pointer,
                 sim_coeffs_pointer, number_of_psi_size_t, number_of_result_vectors_size_t, number_of_variables_size_t,
                 highest_degree_size_t, number_of_xi_size_t)
        return y

    def evaluate(self, coeffs, xi, output_idx=[], cpu=True):
        """ WRAPPER

        Wrapper function to calculate gpc approximation in points with output_idx and normalized parameters xi
        (interval: [-1, 1])


        y = evaluate(self, coeffs, xi, output_idx)

        example: y = evaluate( [[xi_1_p1 ... xi_DIM_p1] ,
                                [xi_1_p2 ... xi_DIM_p2]],
                                np.array([[0,5,13]])    )

        Parameters:
        ----------------------------------
        coeffs: np.array of float [N_coeffs x N_out]
            gpc coefficients
        xi: np.array of float [1 x DIM]
            point in variable space to evaluate local sensitivity in (normalized coordinates!)
        output_idx (optional): np.array of int [1 x N_out]
            idx of output quantities to consider (Default: all outputs)
        cpu (optional): bool
            Choice if the matrices should be processed on the CPU or GPU (Default: CPU)

        Returns:
        ----------------------------------
        y: np.array of float [N_xi x N_out]
            gpc approximation at normalized coordinates xi
        """
        if cpu:
            return self.evaluate_cpu(coeffs=coeffs, xi=xi, output_idx=output_idx)
        else:
            return self.evaluate_gpu(coeffs=coeffs, xi=xi, output_idx=output_idx)

    def sobol(self, coeffs, eval=False, fn_plot=None, verbose=True):
        """ Determine the available sobol indices and evaluate results (optional)

        sobol, sobol_idx = sobol(self, coeffs)

        Parameters:
        ----------------------------------
        coeffs: np.array of float [N_coeffs x N_out]
            gpc coefficients

        Returns:
        ----------------------------------
        sobol: np.array of float [N_sobol x N_out]
            Not normalized sobol_indices
        sobol_idx: list of np.array of int [N_sobol x DIM]
            List containing the parameter combinations in rows of sobol
        sobol_rel_order_mean: nparray of float
            Average proportion of the Sobol indices of the different order to the total variance (1st, 2nd, etc..,)
            over all output quantities
        sobol_rel_order_std: nparray of float
            Standard deviation of the proportion of the Sobol indices of the different order to the total variance
            (1st, 2nd, etc..,) over all output quantities
        sobol_rel_1st_order_mean: nparray of float
            Average proportion of the random variables of the 1st order Sobol indices to the total variance over all
            output quantities
        sobol_rel_1st_order_std: nparray of float
            Standard deviation of the proportion of the random variables of the 1st order Sobol indices to the total
            variance over all output quantities
        """

        if verbose:
            print("Determining Sobol indices")

        N_sobol_theoretical = 2**self.DIM - 1
        N_coeffs = coeffs.shape[0]
        
        if N_coeffs == 1:
            raise Exception('Number of coefficients is 1 ... no sobol indices to calculate ...')
            
        # Generate boolean matrix of all basis functions where order > 0 = True
        # size: [N_coeffs x DIM] 
        sobol_mask = self.poly_idx != 0
        
        # look for unique combinations (i.e. available sobol combinations)
        # size: [N_sobol x DIM]
        sobol_idx_bool = unique_rows(sobol_mask)
        
        # delete the first row where all polys are order 0 (no sensitivity)
        sobol_idx_bool = np.delete(sobol_idx_bool,[0],axis=0)
        N_sobol_available = sobol_idx_bool.shape[0] 
        
        # check which basis functions contribute to which sobol coefficient set 
        # True for specific coeffs if it contributes to sobol coefficient
        # size: [N_coeffs x N_sobol]
        sobol_poly_idx = np.zeros([N_coeffs,N_sobol_available])
        for i_sobol in range(N_sobol_available):
            sobol_poly_idx[:,i_sobol] =  np.all(sobol_mask == sobol_idx_bool[i_sobol], axis=1)
            
        # calculate sobol coefficients matrix by summing up the individual
        # contributions to the respective sobol coefficients
        # size [N_sobol x N_points]    
        sobol = np.zeros([N_sobol_available,coeffs.shape[1]])        
        for i_sobol in range(N_sobol_available):
            sobol[i_sobol,:] = np.sum(np.square(coeffs[sobol_poly_idx[:,i_sobol]==1,:]),axis=0)
            # not normalized polynomials:             
            # sobol[i_sobol,:] = np.sum(np.multiply(np.square(coeffs[sobol_poly_idx[:,i_sobol]==1,:]),self.poly_norm_basis[sobol_poly_idx[:,i_sobol]==1,:]),axis=0)  
           
        # sort sobol coefficients in descending order (w.r.t. first output only ...)
        idx_sort_descend_1st = np.argsort(sobol[:,0],axis=0)[::-1]
        sobol = sobol[idx_sort_descend_1st,:]
        sobol_idx_bool = sobol_idx_bool[idx_sort_descend_1st]
        
        # get list of sobol indices
        sobol_idx = [0 for x in range(sobol_idx_bool.shape[0])]
        for i_sobol in range(sobol_idx_bool.shape[0]):      
            sobol_idx[i_sobol] = np.array([i for i, x in enumerate(sobol_idx_bool[i_sobol,:]) if x])

        # evaluate proportion of the sobol indices to the total variance
        if eval:
            order_max = np.max(np.sum(sobol_idx_bool, axis=1))

            # total variance
            var = np.sum(sobol, axis=0).flatten()

            # get NaN values
            not_nan_mask = np.logical_not(np.isnan(var))

            sobol_rel_order_mean = []
            sobol_rel_order_std = []
            sobol_rel_1st_order_mean = []
            sobol_rel_1st_order_std = []
            str_out = []

            # get maximum length of random_vars label
            max_len = max([len(self.random_vars[i]) for i in range(len(self.random_vars))])

            for i in range(order_max):
                # extract sobol coefficients of order i
                sobol_extracted, sobol_extracted_idx = extract_sobol_order(sobol, sobol_idx, i+1)

                sobol_rel_order_mean.append(np.sum(np.sum(sobol_extracted[:, not_nan_mask], axis=0).flatten())
                                            / np.sum(var[not_nan_mask]))
                sobol_rel_order_std.append(0)

                # # determine ratio to total variance
                # sobol_rel = np.sum(sobol_extracted[:, not_nan_mask], axis=0).flatten() / var[not_nan_mask]
                #
                # # determine mean and std over all output quantities
                # sobol_rel_order_mean.append(np.mean(sobol_rel))
                # sobol_rel_order_std.append(np.std(sobol_rel))

                if verbose:
                    print("\tRatio: Sobol indices order {} / total variance: {:.4f}".format(i+1,
                                                                                            sobol_rel_order_mean[i]))

                # for first order indices, determine ratios of all random variables
                if i == 0:
                    sobol_extracted_idx_1st = copy.deepcopy(sobol_extracted_idx)
                    for j in range(sobol_extracted.shape[0]):

                        sobol_rel_1st_order_mean.append(np.sum(sobol_extracted[j, not_nan_mask].flatten())
                                                        / np.sum(var[not_nan_mask]))
                        sobol_rel_1st_order_std.append(0)

                        # sobol_rel_1st = sobol_extracted[j, not_nan_mask].flatten() / var[not_nan_mask]
                        #
                        # sobol_rel_1st_order_mean.append(np.mean(sobol_rel_1st))
                        # sobol_rel_1st_order_std.append(np.std(sobol_rel_1st))

                        str_out.append("\t{}{}: {:.4f}".format((max_len -
                                                                len(self.random_vars[sobol_extracted_idx_1st[j]]))*' ',
                                                                self.random_vars[sobol_extracted_idx_1st[j]],
                                                                sobol_rel_1st_order_mean[j]))

            sobol_rel_order_mean = np.array(sobol_rel_order_mean)
            sobol_rel_1st_order_mean = np.array(sobol_rel_1st_order_mean)

            # print output of 1st order Sobol indice ratios of parameters
            if verbose:
                for j in range(len(str_out)):
                    print(str_out[j])

            # write logfile
            if fn_plot:
                log = open(os.path.splitext(fn_plot)[0] + '.txt', 'w')
                log.write("Sobol indices:\n")
                log.write("==============\n")
                log.write("\n")

                # print order ratios
                log.write("Ratio: order / total variance over all output quantities:\n")
                log.write("---------------------------------------------------------\n")
                for i in range(len(sobol_rel_order_mean)):
                    log.write("Order {}: {:.4f}\n".format(i+1, sobol_rel_order_mean[i]))

                log.write("\n")

                # print 1st order ratios of parameters
                log.write("Ratio: 1st order Sobol indices of parameters / total variance over all output quantities\n")
                log.write("----------------------------------------------------------------------------------------\n")

                random_vars = []
                for i in range(len(sobol_rel_1st_order_mean)):
                    log.write("{}{:s}: {:.4f}\n".format(
                                                    (max_len-len(self.random_vars[sobol_extracted_idx_1st[i]]))*' ',
                                                    self.random_vars[sobol_extracted_idx_1st[i]],
                                                    sobol_rel_1st_order_mean[i]))
                    random_vars.append(self.random_vars[sobol_extracted_idx_1st[i]])

                log.close()

                # prepare plots

                # set the global colors
                mpl.rcParams['text.color'] = '000000'
                mpl.rcParams['figure.facecolor'] = '111111'

                # set a global style
                plt.style.use('seaborn-talk')

                cmap = plt.cm.rainbow

                # make bar plot of order ratios
                labels = ['order=' + str(i) for i in range(1, len(sobol_rel_order_mean) + 1)]
                mask = np.where(sobol_rel_order_mean >= 0.05)[0]
                mask_not = np.where(sobol_rel_order_mean < 0.05)[0]
                labels = [labels[idx] for idx in mask]
                if mask_not.any():
                    labels.append('misc.')
                    values = np.hstack((sobol_rel_order_mean[mask], np.sum(sobol_rel_order_mean[mask_not])))
                else:
                    values = sobol_rel_order_mean

                colors = cmap(np.linspace(0.1, 0.9, len(labels)))

                fig = plt.figure()
                ax = fig.add_subplot(111, aspect='equal')
                ax.set_title('Sobol indices (order)')
                ax.pie(values, labels=labels, colors=colors,
                       autopct='%1.2f%%', shadow=True, explode=[0.1]*len(labels))
                plt.savefig(os.path.splitext(fn_plot)[0] + '_order.png', facecolor='#ffffff')

                # make bar plot of 1st order parameter ratios
                mask = np.where(sobol_rel_1st_order_mean >= 0.05)[0]
                mask_not = np.where(sobol_rel_1st_order_mean < 0.05)[0]
                labels = [random_vars[idx] for idx in mask]
                if mask_not.any():
                    labels.append('misc.')
                    values = np.hstack((sobol_rel_1st_order_mean[mask], np.sum(sobol_rel_1st_order_mean[mask_not])))
                else:
                    values = sobol_rel_1st_order_mean
>>>>>>> fd0e45a3

def get_skin_surface(mesh_fname):
    # load surface data from skin surface
    mesh = pyfempp.read_msh(mesh_fname)
    points = mesh.nodes.node_coord
    triangles = mesh.elm.node_number_list[((mesh.elm.elm_type == 2) & (mesh.elm.tag1 == 1005)), 0:3]
    points = np.reshape(points[triangles], (3 * triangles.shape[0], 3))
    skin_surface_points = pyfempp.unique_rows(points)

    # generate Delaunay grid object of head surface
    skin_surface = scipy.spatial.Delaunay(skin_surface_points)

    return skin_surface


def get_dispy_cluster(dispy_sched_host, func):
    import socket
    import dispy
    import sys
    import time
    dispy.MsgTimeout = 90
    dispy_schedular_ip = socket.gethostbyname(dispy_sched_host)

    # TODO: change if logging is implemented
    print_out = True

    #  ~/.local/bin/dispyscheduler.py on this machine
    #  ~/.local/bin/dispynode.py on any else

    if print_out:
        print(("Trying to connect to dispyschedular on " + dispy_sched_host))
    while True:
        try:
            cluster = dispy.SharedJobCluster(func, port=0, scheduler_node=str(dispy_schedular_ip),
                                             reentrant=True)  # loglevel=dispy.logger.DEBUG,
            break
        except socket.error:
            time.sleep(1)
            sys.stdout.write('.')
            sys.stdout.flush()

    assert cluster

    return cluster<|MERGE_RESOLUTION|>--- conflicted
+++ resolved
@@ -7,360 +7,33 @@
 import yaml
 import os
 import warnings
-<<<<<<< HEAD
 import numpy as np
+import dill           # module for saving and loading object instances
+import pickle         # module for saving and loading object instances
+import h5py
+import sys
+import time
 import scipy
-import setproctitle
-from builtins import range
-from _functools import partial
-=======
+import random
+import os
+import sys
+import warnings
 import yaml
 import copy
 import matplotlib as mpl
 import matplotlib.pyplot as plt
-import math
 
 from _functools import partial
 import multiprocessing
 import multiprocessing.pool
 import Worker
 
-from .grid import quadrature_jacobi_1D
-from .grid import quadrature_hermite_1D
-from .grid import randomgrid
-from .grid import tensgrid
-from .grid import sparsegrid
+from .grid import *
 
 from .misc import unique_rows
 from .misc import allVL1leq
 from .misc import euler_angles_to_rotation_matrix
 from .misc import fancy_bar
-from .misc import compute_chunks
-
-# from https://stackoverflow.com/questions/6974695/python-process-pool-non-daemonic
-class NoDaemonProcess(multiprocessing.Process):
-    # make 'daemon' attribute always return False
-    def _get_daemon(self):
-        return False
-
-    def _set_daemon(self, value):
-        pass
-
-    daemon = property(_get_daemon, _set_daemon)
-
-
-# We sub-class multiprocessing.pool.Pool instead of multiprocessing.Pool
-# because the latter is only a wrapper function, not a proper class.
-class NondaemonicPool(multiprocessing.pool.Pool):
-    Process = NoDaemonProcess
-
-
-def save_gpcyml(gobj, fname):
-    """save gpc infos about input pdfs, polynomials, grid etc. as .yml file
-
-    save_gpcyml(gobj, fname)
-
-    Parameters:
-    ---------------------------
-    gobj: object
-        gpc object including infos to save
-    fname: str
-        filename
-    """
-
-    if fname[-4:] != 'yaml' and fname[-3:] != 'yml':
-        fname += '.yaml'
-
-    # write information to dictionary
-    info = dict(random_vars=gobj.random_vars,
-                pdftype=gobj.pdftype.tolist(),
-                pdfshape=gobj.pdfshape,
-                limits=gobj.limits,
-                order=gobj.order.tolist(),
-                order_max=gobj.order_max,
-                interaction_order=gobj.interaction_order,
-                grid_coords=gobj.grid.coords.tolist(),
-                grid_coords_norm=gobj.grid.coords_norm.tolist(),
-                gpc_kind=gobj.__class__.__name__,
-                grid_kind=gobj.grid.__class__.__name__)
-
-    # add grid specific attributes to dictionary
-    if gobj.grid.__class__.__name__ == 'randomgrid':
-        info['seed'] = gobj.grid.seed
-
-    if gobj.grid.__class__.__name__ == 'tensgrid':
-        info['gridtype'] = gobj.grid.gridtype
-        info['N'] = gobj.grid.N
-        info['weights'] = gobj.grid.weights.tolist()
-
-    if gobj.grid.__class__.__name__ == 'sparsegrid':
-        info['gridtype'] = gobj.grid.gridtype
-        info['level'] = gobj.grid.level
-        info['level_max'] = gobj.grid.level_max
-        info['order_sequence_type'] = gobj.grid.order_sequence_type
-        info['weights'] = gobj.grid.weights.tolist()
-        info['level_sequence'] = gobj.grid.level_sequence
-        info['order_sequence'] = gobj.grid.order_sequence
-        info['l_level'] = gobj.grid.l_level.tolist()
-
-    # write in file
-    with open(fname, 'w') as f:
-        yaml.dump(info, f, default_flow_style=False)
-
-
-def load_gpcyml(fname):
-    """load gpc infos about input pdfs, polynomials, grid etc. as .yml file and initialize gpc object
-
-    gpcobject = load_gpcyml(fname)
-
-    Parameters:
-    ---------------------------
-    fname: str
-        filename
-    """
-
-    if fname[-4:] != 'yaml' and fname[-3:] != 'yml':
-        fname += '.yaml'
-
-    # read yml file
-    with open(fname, 'r') as f:
-        info = yaml.load(f)
-
-    # initialize grid object
-    if info['grid_kind'] == 'randomgrid':
-        grid = randomgrid(pdftype=info['pdftype'],
-                          gridshape=info['pdfshape'],
-                          limits=info['limits'],
-                          N=0,
-                          seed=info['seed'])
-
-    elif info['grid_kind'] == 'tensgrid':
-        grid = tensgrid(pdftype=info['pdftype'],
-                        gridtype=info['gridtype'],
-                        gridshape=info['pdfshape'],
-                        limits=info['limits'],
-                        N=info['N'])
-        grid.weights = np.asarray(info['weights'])
-
-    elif info['grid_kind'] == 'sparsegrid':
-        grid = sparsegrid(pdftype=info['pdftype'],
-                          gridtype=info['gridtype'],
-                          gridshape=info['pdfshape'],
-                          limits=info['limits'],
-                          level=info['level'],
-                          level_max=info['level_max'],
-                          interaction_order=info['interaction_order'],
-                          order_sequence_type=info['order_sequence_type'],
-                          make_grid=False)
-        grid.weights = np.asarray(info['weights'])
-        grid.level_sequence = info['level_sequence']
-        grid.order_sequence = info['order_sequence']
-        grid.l_level = np.asarray(info['l_level'])
-    else:
-        raise NotImplementedError
-
-    grid.coords = np.asarray(info['grid_coords'])
-    grid.coords_norm = np.asarray(info['grid_coords_norm'])
-
-    # initialize gpc object
-    gobj = eval(info['gpc_kind'])(random_vars=info['random_vars'],
-                                  pdftype=info['pdftype'],
-                                  pdfshape=info['pdfshape'],
-                                  limits=info['limits'],
-                                  order=info['order'],
-                                  order_max=info['order_max'],
-                                  interaction_order=info['interaction_order'],
-                                  grid=grid)
-    return gobj
-
-
-def save_gpcobj(gobj, fname):
-    """ saving gpc object including infos about input pdfs, polynomials, grid etc. as pickle file
-
-    save_gpcobj_pkl(gobj, fname)
-
-    Parameters:
-    ---------------------------
-    gobj: object
-        gpc object to save
-    fname: str
-        filename with .pkl extension
-    """
-
-    with open(fname, 'wb') as output:
-        pickle.dump(gobj, output, -1)
-
-
-def load_gpcobj(fname):
-    """ loading gpc object including infos about input pdfs, polynomials, grid etc...
-
-    object = load_gpcobj(filename)
-
-    Parameters:
-    ---------------------------
-    fname: str
-        filename with .pkl extension
-    """
-
-    with open(fname, 'rb') as input:
-        return pickle.load(input)  
-
-
-def save_data_txt(data, fname):
-    """ saving data (quantity of interest) in .txt file (e.g. coeffs, mean, std, ...)
-
-    save_data_txt(qoi, filename)
-
-    Parameters:
-    ---------------------------
-    data: 2D np.array()
-        data to save
-    fname: str
-        filename with .hdf5 extension
-    """
-
-    np.savetxt(fname, data, fmt='%.10e', delimiter='\t', newline='\n', header='', footer='')
-
-def load_data_hdf5(fname, loc):
-    """ loading quantity of interest from .hdf5 file (e.g. coeffs, mean, std, ...)
-
-    load_data_hdf5(data, fname, loc)
-
-    Parameters:
-    ---------------------------
-    data: 2D np.array()
-        data to save
-    fname: str
-        filename with .hdf5 extension
-    loc: str
-        location (folder and name) in hdf5 file (e.g. data/phi)
-    """
-
-    with h5py.File(fname, 'r') as f:
-        d=f[loc]        
-        return d
-        
-def save_data_hdf5(data, fname, loc):
-    """ saving quantity of interest in .hdf5 file (e.g. coeffs, mean, std, ...)
-
-    save_data_hdf5(data, fname, loc)
-
-    Parameters:
-    ---------------------------
-    data: 2D np.array()
-        data to save
-    fname: str
-        filename with .hdf5 extension
-    loc: str
-        location (folder and name) in hdf5 file (e.g. data/phi)
-    """
-
-    with h5py.File(fname, 'a') as f:
-        f.create_dataset(loc, data=data)
-
-def save_sobol_idx(sobol_idx, fname):
-    """ saving sobol_idx list in file
-
-    save_sobol_idx(sobol_idx, filename)
-
-    Parameters:
-    ---------------------------
-    sobol_idx: list of np.array [N_sobol]
-        List of parameter label indices belonging to Sobol indices
-    fname: str
-        filename with .txt extension containing the saved sobol indices
-    """
-
-    f = open(fname, 'w')
-    f.write('# Parameter index list of Sobol indices:\n')
-    for i_line in range(len(sobol_idx)):
-        for i_entry in range(len(sobol_idx[i_line])):
-            if i_entry > 0:
-                f.write(', ')
-            f.write('{}'.format(sobol_idx[i_line][i_entry]))
-        if i_line < list(range(len(sobol_idx))):    
-            f.write('\n')
-        
-    f.close()    
-    
-def read_sobol_idx(fname):
-    """  reading sobol_idx list from file
-
-    read_sobol_idx(filename)
-
-    Parameters:
-    ---------------------------
-    fname: str
-        filename with .txt extension containing the saved sobol indices
-
-    Returns:
-    ---------------------------
-    sobol_idx: list of np.array [N_sobol]
-        List of parameter label indices belonging to Sobol indices
-    """
-
-     
-    f = open(fname,'r')
-
-    line = f.readline().strip('\n')
-    sobol_idx = []
-
-    while line:
-        
-        # ignore comments in textfile
-        if line[0] == '#':
-           line = f.readline().strip('\n')
-           continue
-        
-        else:
-            # read comma separated indices and convert to nparray
-            sobol_idx.append(np.array([int(x) for x in line.split(',') if x]))
-      
-        line = f.readline().strip('\n')
-    
-    return sobol_idx    
-
-
-def extract_sobol_order(sobol, sobol_idx, order=1):
-    """ Extract Sobol indices with specified order from Sobol data
-
-    extract_sobol_order(sobol, sobol_idx, order=1)
-
-    Parameters:
-    ----------------------------------
-        sobol: np.array() [N_sobol x N_out]
-            Sobol indices of N_out output quantities
-        sobol_idx: list of np.array [N_sobol]
-            List of parameter label indices belonging to Sobol indices
-        order: int
-            Sobol index order to extract
-
-    Returns:
-    ----------------------------------
-        sobol_1st: np.array() [N_sobol x N_out]
-            1st order Sobol indices of N_out output quantities
-
-        sobol_idx_1st: list of np.array [DIM]
-            List of parameter label indices belonging to 1st order Sobol indices
-    """
-
-    # make mask of 1st order (linear) sobol indices
-    mask = np.asarray([int(i) for i in range(len(sobol_idx)) if sobol_idx[i].shape[0] == order])
-
-    # extract from dataset
-    sobol_1st = sobol[mask, :]
-    sobol_idx_1st = np.vstack([sobol_idx[i] for i in mask])
-
-    # sort sobol indices according to parameter indices in ascending order
-    sort_idx = np.argsort(sobol_idx_1st, axis=0)[:, 0]
-    sobol_1st = sobol_1st[sort_idx, :]
-    sobol_idx_1st = sobol_idx_1st[sort_idx, :]
-
-    return sobol_1st, sobol_idx_1st
->>>>>>> fd0e45a3
-
-from .grid import *
-
 
 def run_reg_adaptive_E_gPC(pdf_type, pdf_shape, limits, func, args=(), fname=None,
                            order_start=0, order_end=10, interaction_order_max=None, eps=1E-3, print_out=False,
@@ -741,7 +414,6 @@
     ----------
     random_vars: list of str
         string labels of the random variables
-<<<<<<< HEAD
     pdf_type: list
         type of probability density functions of input parameters,
         i.e. ["beta", "norm",...]
@@ -776,39 +448,6 @@
         seeding point to replicate random grids
     save_res_fn: str, optional, default
         hdf5 filename where the output data should be saved
-=======
-    pdftype : list
-              Type of probability density functions of input parameters,
-              i.e. ["beta", "norm",...]
-    pdfshape : list of lists
-               Shape parameters of probability density functions
-               s1=[...] "beta": p, "norm": mean
-               s2=[...] "beta": q, "norm": std
-               pdfshape = [s1,s2]
-    limits : list of lists
-             Upper and lower bounds of random variables (only "beta")
-             a=[...] "beta": lower bound, "norm": n/a define 0
-             b=[...] "beta": upper bound, "norm": n/a define 0
-             limits = [a,b]
-    func : callable func(x,*args)
-           The objective function to be minimized.
-    args : tuple, optional
-           Extra arguments passed to func, i.e. f(x,*args).
-    order_start : int, optional
-                  Initial gpc expansion order (maximum order)
-    order_end : int, optional
-                Maximum gpc expansion order to expand to
-    interaction_order_max: int
-        define maximum interaction order of parameters (default: all interactions)
-    eps : float, optional
-          Relative mean error of leave one out cross validation
-    print_out : boolean, optional
-          Print output of iterations and subiterations (True/False)
-    seed : int, optional
-        Set np.random.seed(seed) in random_grid()
-    save_res_fn : string, optional
-          If provided, results are saved in hdf5 file
->>>>>>> fd0e45a3
 
     Returns
     -------
@@ -850,11 +489,7 @@
     N_coeffs = reg_obj.poly_idx.shape[0]
 
     # make initial grid
-<<<<<<< HEAD
     grid_init = randomgrid(pdf_type, pdf_shape, limits, np.ceil(1.2 * N_coeffs), seed=seed)
-=======
-    grid_init = randomgrid(pdftype, pdfshape, limits, np.ceil(1.2 * n_c_init), seed=seed)
->>>>>>> fd0e45a3
 
     # re-initialize reg object with appropriate number of grid-points
     reg_obj = reg(pdf_type,
@@ -927,17 +562,10 @@
     if n_nan > 0:
         nan_ratio_per_elm = np.round(float(n_nan) / len(reg_obj.nan_elm) / res_complete.shape[0], 3)
         if print_out:
-<<<<<<< HEAD
             print(("Number of NaN elms: {} from {}, ratio per elm: {}".format(len(reg_obj.nan_elm),
                                                                               res_complete.shape[1],
                                                                               nan_ratio_per_elm)))
     reg_obj.LOOCV(res_complete[:, non_nan_mask])
-=======
-            print(("Number of NaN elms: {} from {}, ratio per elm: {}".format(len(regobj.nan_elm),
-                                                                              res_complete.shape[1],
-                                                                              nan_ratio_per_elm)))
-    regobj.LOOCV(res_complete[:, non_nan_mask])
->>>>>>> fd0e45a3
 
     if print_out:
         print(("    -> relerror_LOOCV = {}").format(reg_obj.relerror_loocv[-1]))
@@ -1055,20 +683,15 @@
             if n_nan > 0:
                 nan_ratio_per_elm = np.round(float(n_nan) / len(reg_obj.nan_elm) / res_complete.shape[0], 3)
                 if print_out:
-<<<<<<< HEAD
                     print("Number of NaN elms: {} from {}, ratio per elm: {}".format(len(reg_obj.nan_elm),
                                                                                      res_complete.shape[1],
                                                                                      nan_ratio_per_elm))
-=======
-                    print("Number of NaN elms: {} from {}, ratio per elm: {}".format(len(regobj.nan_elm),
-                                                                                     res_complete.shape[1],
-                                                                                     nan_ratio_per_elm))
-
-            regobj.LOOCV(res_complete[:, non_nan_mask])
+
+            reg_obj.LOOCV(res_complete[:, non_nan_mask])
 
             if print_out:
-                print("    -> relerror_LOOCV = {}".format(regobj.relerror_loocv[-1]))
-            if regobj.relerror_loocv[-1] < eps:
+                print("    -> relerror_LOOCV = {}".format(reg_obj.relerror_loocv[-1]))
+            if reg_obj.relerror_loocv[-1] < eps:
                 run_subiter = False
 
             # save reg object and results for this subiteration
@@ -1077,13 +700,12 @@
                 fn_file = os.path.splitext(fn_file)[0]
                 fn = os.path.join(fn_folder,
                                   fn_file + '_' + str(i_iter).zfill(2) + "_" + str(interaction_order_current).zfill(2))
-                save_gpcobj(regobj, fn + '_gpc.pkl')
+                save_gpcobj(reg_obj, fn + '_gpc.pkl')
                 np.save(fn + '_results', res_complete)
 
             # increase current interaction order
             interaction_order_current = interaction_order_current + 1
-
-    return regobj, res_complete
+    return reg_obj, res_complete
 
 def run_reg_adaptive2_parallel(problem,
                                order_start=0, order_end=10,interaction_order_max=None,eps=1E-3,seed=None,
@@ -1091,7 +713,6 @@
     """
     Adaptive regression approach based on leave one out cross validation error
     estimation
-
     Parameters
     ----------
     problem : an instance of the gpc-problem (= Model + specific parameters)
@@ -1425,13 +1046,12 @@
 #            print ">>>> MEAN OF CURRENT RESULTS MATRIX"
 #            print np.mean(flat)
 # DEBUG END
->>>>>>> fd0e45a3
-
-            reg_obj.LOOCV(res_complete[:, non_nan_mask])
+
+            regobj.LOOCV(res_complete[:, non_nan_mask])
 
             if print_out:
-                print("    -> relerror_LOOCV = {}".format(reg_obj.relerror_loocv[-1]))
-            if reg_obj.relerror_loocv[-1] < eps:
+                print("    -> relerror_LOOCV = {}".format(regobj.relerror_loocv[-1]))
+            if regobj.relerror_loocv[-1] < eps:
                 run_subiter = False
 
             # save reg object and results for this subiteration
@@ -1440,815 +1060,16 @@
                 fn_file = os.path.splitext(fn_file)[0]
                 fn = os.path.join(fn_folder,
                                   fn_file + '_' + str(i_iter).zfill(2) + "_" + str(interaction_order_current).zfill(2))
-                save_gpcobj(reg_obj, fn + '_gpc.pkl')
+                save_gpcobj(regobj, fn + '_gpc.pkl')
                 np.save(fn + '_results', res_complete)
 
             # increase current interaction order
             interaction_order_current = interaction_order_current + 1
-    return reg_obj, res_complete
-
-<<<<<<< HEAD
-=======
+
     process_pool.close()
     process_pool.join()
 
     return regobj, res_complete
-
-#%%############################################################################
-# gpc object class
-###############################################################################
-
-class gpc:
-    def __init__(self):
-        """ Initialize gpc class """
-        self.random_vars = []
-        self.pdfshape = []
-        self.pdftype = []
-        self.poly = []
-        self.poly_idx = []
-        self.DIM = []
-        self.poly_norm = []
-        self.poly_norm_basis = []
-        self.order = []
-        self.limits = []
-        self.N_poly = []
-        self.mean_random_vars = []
-
-    def setup_polynomial_basis(self):
-        """ Setup polynomial basis functions for a maximum order expansion """
-        #print 'Setup polynomial basis functions ...'
-        # Setup list of polynomials and their coefficients up to the desired order
-        #
-        #  poly    |     DIM_1     DIM_2    ...    DIM_M
-        # -----------------------------------------------
-        # Poly_1   |  [coeffs]  [coeffs]   ...  [coeffs]          
-        # Poly_2   |  [coeffs]  [coeffs]   ...  [coeffs]
-        #   ...    |  [coeffs]  [coeffs]   ...   [0]
-        #   ...    |  [coeffs]  [coeffs]   ...   [0]
-        #   ...    |  [coeffs]  [coeffs]   ...   ...
-        # Poly_No  |   [0]      [coeffs]   ...   [0]
-        #
-        # size: [Max individual order x DIM]   (includes polynomials also not used)
-        
-        Nmax = int(np.max(self.order))
-        
-        # 2D list of polynomials (lookup)
-        self.poly      = [[0 for x in range(self.DIM)] for x in range(Nmax+1)]
-        
-        # 2D array of polynomial normalization factors (lookup)
-        # [Nmax+1 x DIM]
-        self.poly_norm = np.zeros([Nmax+1,self.DIM])
-        
-        for i_DIM in range(self.DIM):
-            for i_order in range(Nmax+1):
-                if self.pdftype[i_DIM] == "beta": 
-                    p = self.pdfshape[0][i_DIM] # beta-distr: alpha=p /// jacobi-poly: alpha=q-1  !!!
-                    q = self.pdfshape[1][i_DIM] # beta-distr: beta=q  /// jacobi-poly: beta=p-1   !!!
-                        
-                    # determine polynomial normalization factor
-                    beta_norm = (scipy.special.gamma(q)*scipy.special.gamma(p)/scipy.special.gamma(p+q)*(2.0)**(p+q-1))**(-1)
-                    jacobi_norm = 2**(p+q-1) / (2.0*i_order+p+q-1)*scipy.special.gamma(i_order+p)*scipy.special.gamma(i_order+q) / (scipy.special.gamma(i_order+p+q-1)*scipy.special.factorial(i_order))
-                    self.poly_norm[i_order,i_DIM] = (jacobi_norm * beta_norm)
-                        
-                    # add entry to polynomial lookup table
-                    self.poly[i_order][i_DIM] = scipy.special.jacobi(i_order, q-1, p-1, monic=0)/np.sqrt(self.poly_norm[i_order,i_DIM]) 
-                    
-#==============================================================================
-#                     alpha = self.pdfshape[0][i_DIM]-1 # here: alpha' = p-1
-#                     beta = self.pdfshape[1][i_DIM]-1  # here: beta' = q-1
-#                         
-#                     # determine polynomial normalization factor
-#                     beta_norm = (scipy.special.gamma(beta+1)*scipy.special.gamma(alpha+1)/scipy.special.gamma(beta+1+alpha+1)*(2.0)**(beta+1+alpha+1-1))**(-1)
-#                     jacobi_norm = 2**(alpha+beta+1) / (2.0*i_order+alpha+beta+1)*scipy.special.gamma(i_order+alpha+1)*scipy.special.gamma(i_order+beta+1) / (scipy.special.gamma(i_order+alpha+beta+1)*scipy.special.factorial(i_order))
-#                     self.poly_norm[i_order,i_DIM] = (jacobi_norm * beta_norm)
-#                         
-#                     # add entry to polynomial lookup table
-#                     self.poly[i_order][i_DIM] = scipy.special.jacobi(i_order, beta, alpha, monic=0) # ! alpha beta changed definition in scipy!                  
-#==============================================================================
-                    
-                if self.pdftype[i_DIM] == "normal" or self.pdftype[i_DIM] == "norm":
-                        
-                    # determine polynomial normalization factor
-                    hermite_norm = scipy.special.factorial(i_order)
-                    self.poly_norm[i_order,i_DIM] = hermite_norm
-                        
-                    # add entry to polynomial lookup table
-                    self.poly[i_order][i_DIM] = scipy.special.hermitenorm(i_order, monic=0)/np.sqrt(self.poly_norm[i_order,i_DIM]) 
-                        
-        
-        # Determine 2D multi-index array (order) of basis functions w.r.t. 2D array
-        # of polynomials self.poly
-        #
-        # poly_idx |     DIM_1       DIM_2       ...    DIM_M
-        # -------------------------------------------------------
-        # basis_1  |  [order_D1]  [order_D2]     ...  [order_DM]    
-        # basis_2  |  [order_D1]  [order_D2]     ...  [order_DM]
-        #  ...     |  [order_D1]  [order_D2]     ...  [order_DM]
-        #  ...     |  [order_D1]  [order_D2]     ...  [order_DM]
-        #  ...     |  [order_D1]  [order_D2]     ...  [order_DM]
-        # basis_Nb |  [order_D1]  [order_D2]     ...  [order_DM]
-        #
-        # size: [No. of basis functions x DIM]
-        
-        # generate multi-index list up to maximum order
-        if self.DIM == 1:
-            self.poly_idx = np.array([np.linspace(0,self.order_max,self.order_max+1)]).astype(int).transpose()
-        else:
-            self.poly_idx = allVL1leq(self.DIM, self.order_max)
-            
-        
-        for i_DIM in range(self.DIM):
-            # add multi-indexes to list when not yet included
-            if self.order[i_DIM] > self.order_max:
-                poly_add_dim = np.linspace(self.order_max+1, self.order[i_DIM], self.order[i_DIM]-(self.order_max+1) + 1)
-                poly_add_all = np.zeros([poly_add_dim.shape[0],self.DIM])
-                poly_add_all[:,i_DIM] = poly_add_dim               
-                self.poly_idx = np.vstack([self.poly_idx,poly_add_all.astype(int)])
-            # delete multi-indexes from list when they exceed individual max order of parameter     
-            elif self.order[i_DIM] < self.order_max:    
-                self.poly_idx = self.poly_idx[self.poly_idx[:,i_DIM]<=self.order[i_DIM],:]
-                
-        # Consider interaction order (filter out multi-indices exceeding it)
-        if self.interaction_order < self.DIM:        
-            self.poly_idx = self.poly_idx[np.sum(self.poly_idx>0,axis=1)<=self.interaction_order,:]        
-        
-        self.N_poly = self.poly_idx.shape[0]
-           
-#==============================================================================
-#         x1 = [np.array(range(self.order[i]+1)) for i in range(self.DIM)]
-#         self.poly_idx = []
-#         
-#         for element in itertools.product(*x1):
-#             if np.sum(element) <= self.maxorder:
-#                 self.poly_idx.append(element)
-#                 
-#         self.poly_idx = np.array(self.poly_idx) 
-#==============================================================================
-        
-#==============================================================================
-#         x1 = [np.array(range(self.order[i]+1)) for i in range(self.DIM)]
-#         order_idx    = misc.combvec(x1)
-#         
-#         # filter for individual maximum expansion order
-#         for i in range(self.DIM):
-#             order_idx = order_idx[order_idx[:,i] <= self.order[i]]
-# 
-#         # filter for total maximum order
-#         self.poly_idx = order_idx[np.sum(order_idx,axis = 1) <= self.order_max]
-#==============================================================================
-        
-        # construct array of scaling factors to normalize basis functions <psi^2> = int(psi^2*p)dx
-        # [Npolybasis x 1]
-        self.poly_norm_basis = np.ones([self.poly_idx.shape[0],1])
-        for i_poly in range(self.poly_idx.shape[0]):
-            for i_DIM in range(self.DIM):
-                self.poly_norm_basis[i_poly] *= self.poly_norm[self.poly_idx[i_poly, i_DIM], i_DIM]
-    
-    def enrich_polynomial_basis(self, poly_idx_added):
-        """ Enrich polynomial basis functions and add new columns to gpc matrix
-
-        enrich_polynomial_basis(poly_idx_added)
-
-        Parameters:
-        ----------------------------------
-        poly_idx_added: np.array of int [N_poly_added x DIM]
-            array of added polynomials (order)
-        """
-
-        # determine if polynomials in poly_idx_added are already present in self.poly_idx if so, delete them
-        poly_idx_tmp = []
-        for new_row in poly_idx_added:
-            not_in_poly_idx = True
-            for row in self.poly_idx:
-                if np.allclose(row, new_row):
-                    not_in_poly_idx = False
-            if not_in_poly_idx:
-                poly_idx_tmp.append(new_row)
-        
-        # if all polynomials are already present end routine
-        if len(poly_idx_tmp) == 0:        
-            return
-        else:            
-            poly_idx_added = np.vstack(poly_idx_tmp)
-        
-        # determine highest order added        
-        order_max_added = np.max(np.max(poly_idx_added))
-        
-        # get current maximum order 
-        order_max_current = len(self.poly)-1
-        
-        # Append list of polynomials and their coefficients up to the desired order
-        #
-        #  poly    |     DIM_1     DIM_2    ...    DIM_M
-        # -----------------------------------------------
-        # Poly_1   |  [coeffs_old]  [coeffs_old]   ...  [coeffs_old]          
-        # Poly_2   |  [coeffs_old]  [coeffs_old]   ...  [coeffs_old]
-        #   ...    |  [coeffs_old]  [coeffs_old]   ...  [coeffs_old]
-        #   ...    |  [coeffs_old]  [coeffs_old]   ...  [coeffs_old]
-        #   ...    |      ...           ...        ...      ...
-        # Poly_No  |  [coeffs_new]  [coeffs_new]   ...  [coeffs_new]
-        #
-        # size: [Max order x DIM]
-        
-        # preallocate new rows to polynomial lists
-        for i in range(order_max_added-order_max_current):
-            self.poly.append([0 for x in range(self.DIM)])
-            self.poly_norm = np.vstack([self.poly_norm, np.zeros(self.DIM)])
-                
-        for i_DIM in range(self.DIM):
-            for i_order in range(order_max_current+1,order_max_added+1):
-                if self.pdftype[i_DIM] == "beta":
-                    p = self.pdfshape[0][i_DIM]
-                    q = self.pdfshape[1][i_DIM]
-                        
-                    # determine polynomial normalization factor
-                    beta_norm = (scipy.special.gamma(p)*scipy.special.gamma(q)/
-                                 scipy.special.gamma(p+q)*(2.0)**(p+q-1))**(-1) # 1/B(p,q)
-                    jacobi_norm = 2**(p+q-1) / \
-                                  (2.0*i_order+q+p-1)*scipy.special.gamma(i_order+q)*scipy.special.gamma(i_order+p) / \
-                                  (scipy.special.gamma(i_order+q+p-1)*scipy.special.factorial(i_order))
-                    self.poly_norm[i_order,i_DIM] = (jacobi_norm * beta_norm)
-                        
-                    # add entry to polynomial lookup table
-                    self.poly[i_order][i_DIM] = scipy.special.jacobi(i_order, q-1, p-1, monic=0)/\
-                                                np.sqrt(self.poly_norm[i_order,i_DIM])
-                    # ! beta = p-1 and alpha=q-1 (consider definition in scipy.special.jacobi !!)
-                    
-                if self.pdftype[i_DIM] == "normal" or self.pdftype[i_DIM] == "norm":
-                        
-                    # determine polynomial normalization factor
-                    hermite_norm = scipy.special.factorial(i_order)
-                    self.poly_norm[i_order, i_DIM] = hermite_norm
-                        
-                    # add entry to polynomial lookup table
-                    self.poly[i_order][i_DIM] = scipy.special.hermitenorm(i_order, monic=0)/np.sqrt(self.poly_norm[i_order,i_DIM]) 
-        
-        # append new multi-indexes to old poly_idx array
-        self.poly_idx = np.vstack([self.poly_idx, poly_idx_added])
-        #self.poly_idx = unique_rows(self.poly_idx)
-        self.N_poly = self.poly_idx.shape[0]
-        
-        # extend array of scaling factors to normalize basis functions <psi^2> = int(psi^2*p)dx
-        # [Npolybasis x 1]
-        N_poly_new = poly_idx_added.shape[0]
-        poly_norm_basis_new = np.ones([N_poly_new,1])
-        for i_poly in range(N_poly_new):
-            for i_DIM in range(self.DIM):
-                poly_norm_basis_new[i_poly] *= self.poly_norm[poly_idx_added[i_poly, i_DIM], i_DIM]
-        
-        self.poly_norm_basis = np.vstack([self.poly_norm_basis, poly_norm_basis_new])
-        
-        # append new columns to gpc matrix [N_grid x N_poly_new]
-        A_new_columns = np.zeros([self.N_grid, N_poly_new])
-        for i_poly_new in range(N_poly_new):
-            A1 = np.ones(self.N_grid)
-            for i_DIM in range(self.DIM):
-                A1 *= self.poly[poly_idx_added[i_poly_new][i_DIM]][i_DIM](self.grid.coords_norm[:, i_DIM])
-            A_new_columns[:, i_poly_new] = A1
-        
-        self.A = np.hstack([self.A, A_new_columns])
-        self.Ainv = np.linalg.pinv(self.A)
-    
-    def enrich_gpc_matrix_samples(self, N_samples_N_poly_ratio, seed=[]):
-        """ Add sample points according to input pdfs to grid and enrich the gpc matrix such that the ratio of
-        rows/columns is N_samples_N_poly_ratio
-
-        enrich_gpc_matrix_samples(N_samples_N_poly_ratio, seed=[]):
-
-        Parameters:
-        ----------------------------------
-        N_samples_N_poly_ratio: float
-            Ratio between number of samples and number of polynomials the matrix will be enriched until
-        seed (optional): float
-            Random seeding point
-        """
-        
-        # Number of new grid points
-        N_grid_new = int(np.ceil(N_samples_N_poly_ratio * self.A.shape[1] - self.A.shape[0]))
-        
-        if N_grid_new > 0:
-            # Generate new grid points
-            newgridpoints = randomgrid(self.pdftype, self.pdfshape, self.limits, N_grid_new, seed=seed)
-            
-            # append points to existing grid
-            self.grid.coords = np.vstack([self.grid.coords, newgridpoints.coords])
-            self.grid.coords_norm = np.vstack([self.grid.coords_norm, newgridpoints.coords_norm])
-            self.N_grid = self.grid.coords.shape[0]
-            
-            # determine new row of gpc matrix
-            a = np.zeros([N_grid_new, self.N_poly])
-            for i_poly in range(self.N_poly):
-                a1 = np.ones(N_grid_new)
-                for i_DIM in range(self.DIM):
-                    a1 *= self.poly[self.poly_idx[i_poly][i_DIM]][i_DIM](newgridpoints.coords_norm[:, i_DIM])
-                a[:, i_poly] = a1
-            
-            # append new row to gpc matrix    
-            self.A = np.vstack([self.A, a])
-            
-            # invert gpc matrix Ainv [N_basis x N_grid]
-            self.Ainv = np.linalg.pinv(self.A)
-
-    def replace_gpc_matrix_samples(self, idx, seed):
-        """ Replace distinct sample points from the gpc matrix
-
-        replace_gpc_matrix_samples(idx, seed=seed)
-
-        Parameters:
-        ----------------------------------
-        idx: np.array of int
-            array of grid indices of obj.grid.coords[idx,:] which are going to be replaced
-            (rows of gPC matrix will be replaced by new ones)
-        seed (optional): float
-            Random seeding point
-        """
-
-        # Generate new grid points
-        newgridpoints = randomgrid(self.pdftype, self.pdfshape, self.limits, idx.size, seed=seed)
-
-        # append points to existing grid
-        self.grid.coords[idx, :] = newgridpoints.coords
-        self.grid.coords_norm[idx, :] = newgridpoints.coords_norm
-        self.N_grid = self.grid.coords.shape[0]
-
-        # determine new row of gpc matrix
-        a = np.zeros([idx.size, self.N_poly])
-        for i_poly in range(self.N_poly):
-            a1 = np.ones(idx.size)
-            for i_DIM in range(self.DIM):
-                a1 *= self.poly[self.poly_idx[i_poly][i_DIM]][i_DIM](newgridpoints.coords_norm[:, i_DIM])
-            a[:, i_poly] = a1
-
-        # append new row to gpc matrix
-        self.A[idx,:] = a
-
-        # invert gpc matrix Ainv [N_basis x N_grid]
-        self.Ainv = np.linalg.pinv(self.A)
-
-    def construct_gpc_matrix(self):
-        """ Construct the gpc matrix self.A [N_grid x N_poly] and invert it using the Moore Penrose pseudo inverse self.Ainv """
-
-        #print 'Constructing gPC matrix ...'
-        self.A = np.zeros([self.N_grid,self.N_poly])
-        
-        for i_poly in range(self.N_poly):
-            A1 = np.ones(self.N_grid)
-            for i_DIM in range(self.DIM):
-                A1 *= self.poly[self.poly_idx[i_poly][i_DIM]][i_DIM](self.grid.coords_norm[:,i_DIM])
-            self.A[:,i_poly] = A1
-        
-        # invert gpc matrix Ainv [N_basis x N_grid]
-        self.Ainv  = np.linalg.pinv(self.A)    
-
-#%%############################################################################
-# Postprocessing methods
-###############################################################################
-    def mean(self,coeffs):
-        """ Calculate the expected value
-
-        mean = mean(coeffs)
-
-        Parameters:
-        ----------------------------------
-        coeffs: np.array of float [N_coeffs x N_out]
-            gpc coefficients
-
-        Returns:
-        ----------------------------------
-        mean: np.array of float [1 x N_out]
-            mean
-        """
-
-        mean = coeffs[0,:]
-        mean = mean[np.newaxis,:]
-        return mean
-        
-    def std(self, coeffs):
-        """ Calculate the standard deviation
-
-        std = std(coeffs)
-
-        Parameters:
-        ----------------------------------
-        coeffs: np.array of float [N_coeffs x N_out]
-            gpc coefficients
-
-        Returns:
-        ----------------------------------
-        std: np.array of float [1 x N_out]
-            standard deviation
-        """
-
-        # return np.sqrt(np.sum(np.multiply(np.square(self.coeffs[1:,:]),self.poly_norm_basis[1:,:]),axis=0))
-        std = np.sqrt(np.sum(np.square(coeffs[1:,:]),axis=0))
-        std = std[np.newaxis,:]
-        return std
-        
-    def MC_sampling(self, coeffs, N_samples, output_idx=[]):
-        """ Randomly sample the gpc expansion to determine output pdfs in specific points
-
-        xi, y = MC_sampling(coeffs, N_samples, output_idx=[])
-
-        Parameters:
-        ----------------------------------
-        coeffs: np.array of float [N_coeffs x N_out]
-            gpc coefficients
-        N_samples: int
-            number of random samples drawn from the respective input pdfs
-        output_idx (optional): np.array of int [1 x N_out]
-            idx of output quantities to consider (Default: all outputs)
-
-        Returns:
-        ----------------------------------
-        xi: np.array of float [N_samples x DIM]
-            generated samples in normalized coordinates
-        y: np.array of float [N_samples x N_out]
-            gpc solutions
-        """
-
-        self.N_out = coeffs.shape[1]
-             
-        # if output index list is not provided, sample all gpc outputs
-        if not output_idx:
-            output_idx = np.linspace(0, self.N_out-1, self.N_out)
-            output_idx = output_idx[np.newaxis,:]
-            
-        np.random.seed()        
-        
-        # generate random samples for each random input variable [N_samples x DIM]
-        xi = np.zeros([N_samples, self.DIM])
-        for i_DIM in range(self.DIM):
-            if self.pdftype[i_DIM] == "beta":
-                xi[:, i_DIM] = (np.random.beta(self.pdfshape[0][i_DIM],
-                                               self.pdfshape[1][i_DIM], [N_samples, 1])*2.0 - 1)[:, 0]
-            if self.pdftype[i_DIM] == "norm" or self.pdftype[i_DIM] == "normal":
-                xi[:, i_DIM] = (np.random.normal(0, 1, [N_samples, 1]))[:, 0]
-        
-        y = self.evaluate(coeffs, xi, output_idx)
-        return xi, y
-
-    def evaluate_cpu(self, coeffs, xi, output_idx):
-        """ Calculate gpc approximation in points with output_idx and normalized parameters xi (interval: [-1, 1]) on
-            the cpu
-
-        y = evaluate(self, coeffs, xi, output_idx)
-
-        example: y = evaluate( [[xi_1_p1 ... xi_DIM_p1] ,
-                                [xi_1_p2 ... xi_DIM_p2]],
-                                np.array([[0,5,13]])    )
-
-        Parameters:
-        ----------------------------------
-        coeffs: np.array of float [N_coeffs x N_out]
-            gpc coefficients
-        xi: np.array of float [1 x DIM]
-            point in variable space to evaluate local sensitivity in (normalized coordinates!)
-        output_idx (optional): np.array of int [1 x N_out]
-            idx of output quantities to consider (Default: all outputs)
-
-        Returns:
-        ----------------------------------
-        y: np.array of float [N_xi x N_out]
-            gpc approximation at normalized coordinates xi
-        """
-
-        if len(xi.shape) == 1:
-            xi = xi[:, np.newaxis]
-
-        self.N_out = coeffs.shape[1]
-        self.N_poly = self.poly_idx.shape[0]
-
-        # if point index list is not provided, evaluate over all points
-        if np.array(output_idx).size == 0:
-            output_idx = np.linspace(0, self.N_out - 1, self.N_out)
-            output_idx = output_idx[np.newaxis, :].astype(int)
-
-        if np.array(output_idx).ndim == 1:
-            output_idx = output_idx[np.newaxis, :]
-
-        N_out_eval = output_idx.shape[1]
-        N_x = xi.shape[0]
-
-        y = np.zeros([N_x, N_out_eval])
-        for i_poly in range(self.N_poly):
-            A1 = np.ones(N_x)
-            for i_DIM in range(self.DIM):
-                A1 *= self.poly[self.poly_idx[i_poly][i_DIM]][i_DIM](xi[:, i_DIM])
-            y += np.outer(A1, coeffs[i_poly, output_idx])
-        return y
-
-    def evaluate_gpu(self, coeffs, xi, output_idx):
-        """ Calculate gpc approximation in points with output_idx and normalized parameters xi (interval: [-1, 1]) on
-            the gpu
-
-        y = evaluate(self, coeffs, xi, output_idx)
-
-        example: y = evaluate( [[xi_1_p1 ... xi_DIM_p1] ,
-                                [xi_1_p2 ... xi_DIM_p2]],
-                                np.array([[0,5,13]])    )
-
-        Parameters:
-        ----------------------------------
-        coeffs: np.array of float [N_coeffs x N_out]
-            gpc coefficients
-        xi: np.array of float [1 x DIM]
-            point in variable space to evaluate local sensitivity in (normalized coordinates!)
-        output_idx (optional): np.array of int [1 x N_out]
-            idx of output quantities to consider (Default: all outputs)
-
-        Returns:
-        ----------------------------------
-        y: np.array of float [N_xi x N_out]
-            gpc approximation at normalized coordinates xi
-        """
-        # FIXME: is output_idx needed?
-        # initialize matrices # FIXME: Save poly_idx as np.int32
-        polynomial_index = self.poly_idx.astype(np.int32)
-        y = np.zeros([xi.shape[0], coeffs.shape[1]])
-
-        # transform list of lists of polynom objects into np.ndarray # FIXME: save polynom objects as np.ndarray
-        number_of_variables = len(self.poly[0])
-        highest_degree = len(self.poly)
-        number_of_polynomial_coeffs = number_of_variables * (highest_degree + 1) * (highest_degree + 2) / 2
-        polynomial_coeffs = np.empty([number_of_polynomial_coeffs])
-        for degree in range(highest_degree):
-            degree_offset = number_of_variables * degree * (degree + 1) / 2
-            single_degree_coeffs = np.empty([degree + 1, number_of_variables])
-            for var in range(number_of_variables):
-                single_degree_coeffs[:, var] = np.flipud(self.poly[degree][var].c)
-            polynomial_coeffs[degree_offset:degree_offset + single_degree_coeffs.size] = \
-                single_degree_coeffs.flatten(order='C')
-
-        # handle pointer
-        polynomial_coeffs_pointer = polynomial_coeffs.ctypes.data_as(ctypes.POINTER(ctypes.c_double))
-        polynomial_index_pointer = polynomial_index.ctypes.data_as(ctypes.POINTER(ctypes.c_int))
-        xi_pointer = xi.ctypes.data_as(ctypes.POINTER(ctypes.c_double))
-        sim_result_pointer = y.ctypes.data_as(ctypes.POINTER(ctypes.c_double))
-        sim_coeffs_pointer = coeffs.ctypes.data_as(ctypes.POINTER(ctypes.c_double))
-        number_of_xi_size_t = ctypes.c_size_t(xi.shape[0])
-        number_of_variables_size_t = ctypes.c_size_t(number_of_variables)
-        number_of_psi_size_t = ctypes.c_size_t(coeffs.shape[0])
-        highest_degree_size_t = ctypes.c_size_t(highest_degree)
-        number_of_result_vectors_size_t = ctypes.c_size_t(coeffs.shape[1])
-
-        # handle shared object
-        dll = ctypes.CDLL(os.path.join(os.path.dirname(__file__), 'pckg', 'pce.so'), mode=ctypes.RTLD_GLOBAL)
-        cuda_pce = dll.polynomial_chaos_matrix
-        cuda_pce.argtypes = [ctypes.POINTER(ctypes.c_double)] + [ctypes.POINTER(ctypes.c_int)] + \
-                            [ctypes.POINTER(ctypes.c_double)] * 3 + [ctypes.c_size_t] * 5
-
-        # evaluate CUDA implementation
-        cuda_pce(polynomial_coeffs_pointer, polynomial_index_pointer, xi_pointer, sim_result_pointer,
-                 sim_coeffs_pointer, number_of_psi_size_t, number_of_result_vectors_size_t, number_of_variables_size_t,
-                 highest_degree_size_t, number_of_xi_size_t)
-        return y
-
-    def evaluate(self, coeffs, xi, output_idx=[], cpu=True):
-        """ WRAPPER
-
-        Wrapper function to calculate gpc approximation in points with output_idx and normalized parameters xi
-        (interval: [-1, 1])
-
-
-        y = evaluate(self, coeffs, xi, output_idx)
-
-        example: y = evaluate( [[xi_1_p1 ... xi_DIM_p1] ,
-                                [xi_1_p2 ... xi_DIM_p2]],
-                                np.array([[0,5,13]])    )
-
-        Parameters:
-        ----------------------------------
-        coeffs: np.array of float [N_coeffs x N_out]
-            gpc coefficients
-        xi: np.array of float [1 x DIM]
-            point in variable space to evaluate local sensitivity in (normalized coordinates!)
-        output_idx (optional): np.array of int [1 x N_out]
-            idx of output quantities to consider (Default: all outputs)
-        cpu (optional): bool
-            Choice if the matrices should be processed on the CPU or GPU (Default: CPU)
-
-        Returns:
-        ----------------------------------
-        y: np.array of float [N_xi x N_out]
-            gpc approximation at normalized coordinates xi
-        """
-        if cpu:
-            return self.evaluate_cpu(coeffs=coeffs, xi=xi, output_idx=output_idx)
-        else:
-            return self.evaluate_gpu(coeffs=coeffs, xi=xi, output_idx=output_idx)
-
-    def sobol(self, coeffs, eval=False, fn_plot=None, verbose=True):
-        """ Determine the available sobol indices and evaluate results (optional)
-
-        sobol, sobol_idx = sobol(self, coeffs)
-
-        Parameters:
-        ----------------------------------
-        coeffs: np.array of float [N_coeffs x N_out]
-            gpc coefficients
-
-        Returns:
-        ----------------------------------
-        sobol: np.array of float [N_sobol x N_out]
-            Not normalized sobol_indices
-        sobol_idx: list of np.array of int [N_sobol x DIM]
-            List containing the parameter combinations in rows of sobol
-        sobol_rel_order_mean: nparray of float
-            Average proportion of the Sobol indices of the different order to the total variance (1st, 2nd, etc..,)
-            over all output quantities
-        sobol_rel_order_std: nparray of float
-            Standard deviation of the proportion of the Sobol indices of the different order to the total variance
-            (1st, 2nd, etc..,) over all output quantities
-        sobol_rel_1st_order_mean: nparray of float
-            Average proportion of the random variables of the 1st order Sobol indices to the total variance over all
-            output quantities
-        sobol_rel_1st_order_std: nparray of float
-            Standard deviation of the proportion of the random variables of the 1st order Sobol indices to the total
-            variance over all output quantities
-        """
-
-        if verbose:
-            print("Determining Sobol indices")
-
-        N_sobol_theoretical = 2**self.DIM - 1
-        N_coeffs = coeffs.shape[0]
-        
-        if N_coeffs == 1:
-            raise Exception('Number of coefficients is 1 ... no sobol indices to calculate ...')
-            
-        # Generate boolean matrix of all basis functions where order > 0 = True
-        # size: [N_coeffs x DIM] 
-        sobol_mask = self.poly_idx != 0
-        
-        # look for unique combinations (i.e. available sobol combinations)
-        # size: [N_sobol x DIM]
-        sobol_idx_bool = unique_rows(sobol_mask)
-        
-        # delete the first row where all polys are order 0 (no sensitivity)
-        sobol_idx_bool = np.delete(sobol_idx_bool,[0],axis=0)
-        N_sobol_available = sobol_idx_bool.shape[0] 
-        
-        # check which basis functions contribute to which sobol coefficient set 
-        # True for specific coeffs if it contributes to sobol coefficient
-        # size: [N_coeffs x N_sobol]
-        sobol_poly_idx = np.zeros([N_coeffs,N_sobol_available])
-        for i_sobol in range(N_sobol_available):
-            sobol_poly_idx[:,i_sobol] =  np.all(sobol_mask == sobol_idx_bool[i_sobol], axis=1)
-            
-        # calculate sobol coefficients matrix by summing up the individual
-        # contributions to the respective sobol coefficients
-        # size [N_sobol x N_points]    
-        sobol = np.zeros([N_sobol_available,coeffs.shape[1]])        
-        for i_sobol in range(N_sobol_available):
-            sobol[i_sobol,:] = np.sum(np.square(coeffs[sobol_poly_idx[:,i_sobol]==1,:]),axis=0)
-            # not normalized polynomials:             
-            # sobol[i_sobol,:] = np.sum(np.multiply(np.square(coeffs[sobol_poly_idx[:,i_sobol]==1,:]),self.poly_norm_basis[sobol_poly_idx[:,i_sobol]==1,:]),axis=0)  
-           
-        # sort sobol coefficients in descending order (w.r.t. first output only ...)
-        idx_sort_descend_1st = np.argsort(sobol[:,0],axis=0)[::-1]
-        sobol = sobol[idx_sort_descend_1st,:]
-        sobol_idx_bool = sobol_idx_bool[idx_sort_descend_1st]
-        
-        # get list of sobol indices
-        sobol_idx = [0 for x in range(sobol_idx_bool.shape[0])]
-        for i_sobol in range(sobol_idx_bool.shape[0]):      
-            sobol_idx[i_sobol] = np.array([i for i, x in enumerate(sobol_idx_bool[i_sobol,:]) if x])
-
-        # evaluate proportion of the sobol indices to the total variance
-        if eval:
-            order_max = np.max(np.sum(sobol_idx_bool, axis=1))
-
-            # total variance
-            var = np.sum(sobol, axis=0).flatten()
-
-            # get NaN values
-            not_nan_mask = np.logical_not(np.isnan(var))
-
-            sobol_rel_order_mean = []
-            sobol_rel_order_std = []
-            sobol_rel_1st_order_mean = []
-            sobol_rel_1st_order_std = []
-            str_out = []
-
-            # get maximum length of random_vars label
-            max_len = max([len(self.random_vars[i]) for i in range(len(self.random_vars))])
-
-            for i in range(order_max):
-                # extract sobol coefficients of order i
-                sobol_extracted, sobol_extracted_idx = extract_sobol_order(sobol, sobol_idx, i+1)
-
-                sobol_rel_order_mean.append(np.sum(np.sum(sobol_extracted[:, not_nan_mask], axis=0).flatten())
-                                            / np.sum(var[not_nan_mask]))
-                sobol_rel_order_std.append(0)
-
-                # # determine ratio to total variance
-                # sobol_rel = np.sum(sobol_extracted[:, not_nan_mask], axis=0).flatten() / var[not_nan_mask]
-                #
-                # # determine mean and std over all output quantities
-                # sobol_rel_order_mean.append(np.mean(sobol_rel))
-                # sobol_rel_order_std.append(np.std(sobol_rel))
-
-                if verbose:
-                    print("\tRatio: Sobol indices order {} / total variance: {:.4f}".format(i+1,
-                                                                                            sobol_rel_order_mean[i]))
-
-                # for first order indices, determine ratios of all random variables
-                if i == 0:
-                    sobol_extracted_idx_1st = copy.deepcopy(sobol_extracted_idx)
-                    for j in range(sobol_extracted.shape[0]):
-
-                        sobol_rel_1st_order_mean.append(np.sum(sobol_extracted[j, not_nan_mask].flatten())
-                                                        / np.sum(var[not_nan_mask]))
-                        sobol_rel_1st_order_std.append(0)
-
-                        # sobol_rel_1st = sobol_extracted[j, not_nan_mask].flatten() / var[not_nan_mask]
-                        #
-                        # sobol_rel_1st_order_mean.append(np.mean(sobol_rel_1st))
-                        # sobol_rel_1st_order_std.append(np.std(sobol_rel_1st))
-
-                        str_out.append("\t{}{}: {:.4f}".format((max_len -
-                                                                len(self.random_vars[sobol_extracted_idx_1st[j]]))*' ',
-                                                                self.random_vars[sobol_extracted_idx_1st[j]],
-                                                                sobol_rel_1st_order_mean[j]))
-
-            sobol_rel_order_mean = np.array(sobol_rel_order_mean)
-            sobol_rel_1st_order_mean = np.array(sobol_rel_1st_order_mean)
-
-            # print output of 1st order Sobol indice ratios of parameters
-            if verbose:
-                for j in range(len(str_out)):
-                    print(str_out[j])
-
-            # write logfile
-            if fn_plot:
-                log = open(os.path.splitext(fn_plot)[0] + '.txt', 'w')
-                log.write("Sobol indices:\n")
-                log.write("==============\n")
-                log.write("\n")
-
-                # print order ratios
-                log.write("Ratio: order / total variance over all output quantities:\n")
-                log.write("---------------------------------------------------------\n")
-                for i in range(len(sobol_rel_order_mean)):
-                    log.write("Order {}: {:.4f}\n".format(i+1, sobol_rel_order_mean[i]))
-
-                log.write("\n")
-
-                # print 1st order ratios of parameters
-                log.write("Ratio: 1st order Sobol indices of parameters / total variance over all output quantities\n")
-                log.write("----------------------------------------------------------------------------------------\n")
-
-                random_vars = []
-                for i in range(len(sobol_rel_1st_order_mean)):
-                    log.write("{}{:s}: {:.4f}\n".format(
-                                                    (max_len-len(self.random_vars[sobol_extracted_idx_1st[i]]))*' ',
-                                                    self.random_vars[sobol_extracted_idx_1st[i]],
-                                                    sobol_rel_1st_order_mean[i]))
-                    random_vars.append(self.random_vars[sobol_extracted_idx_1st[i]])
-
-                log.close()
-
-                # prepare plots
-
-                # set the global colors
-                mpl.rcParams['text.color'] = '000000'
-                mpl.rcParams['figure.facecolor'] = '111111'
-
-                # set a global style
-                plt.style.use('seaborn-talk')
-
-                cmap = plt.cm.rainbow
-
-                # make bar plot of order ratios
-                labels = ['order=' + str(i) for i in range(1, len(sobol_rel_order_mean) + 1)]
-                mask = np.where(sobol_rel_order_mean >= 0.05)[0]
-                mask_not = np.where(sobol_rel_order_mean < 0.05)[0]
-                labels = [labels[idx] for idx in mask]
-                if mask_not.any():
-                    labels.append('misc.')
-                    values = np.hstack((sobol_rel_order_mean[mask], np.sum(sobol_rel_order_mean[mask_not])))
-                else:
-                    values = sobol_rel_order_mean
-
-                colors = cmap(np.linspace(0.1, 0.9, len(labels)))
-
-                fig = plt.figure()
-                ax = fig.add_subplot(111, aspect='equal')
-                ax.set_title('Sobol indices (order)')
-                ax.pie(values, labels=labels, colors=colors,
-                       autopct='%1.2f%%', shadow=True, explode=[0.1]*len(labels))
-                plt.savefig(os.path.splitext(fn_plot)[0] + '_order.png', facecolor='#ffffff')
-
-                # make bar plot of 1st order parameter ratios
-                mask = np.where(sobol_rel_1st_order_mean >= 0.05)[0]
-                mask_not = np.where(sobol_rel_1st_order_mean < 0.05)[0]
-                labels = [random_vars[idx] for idx in mask]
-                if mask_not.any():
-                    labels.append('misc.')
-                    values = np.hstack((sobol_rel_1st_order_mean[mask], np.sum(sobol_rel_1st_order_mean[mask_not])))
-                else:
-                    values = sobol_rel_1st_order_mean
->>>>>>> fd0e45a3
 
 def get_skin_surface(mesh_fname):
     # load surface data from skin surface
